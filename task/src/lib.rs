--- conflicted
+++ resolved
@@ -9,10 +9,10 @@
     clippy::panic
 )]
 
-use Poll::{Pending, Ready};
-
+use crate::task::PassType;
 use either::Either;
 use event_stream::SendableStream;
+use Poll::{Pending, Ready};
 // The spawner of the task should be able to fire and forget the task if it makes sense.
 use futures::{stream::Fuse, Future, Stream, StreamExt};
 use std::{
@@ -254,34 +254,21 @@
 /// gotta make the futures sync
 pub type BoxSyncFuture<'a, T> = Pin<Box<dyn Future<Output = T> + Send + Sync + 'a>>;
 
-<<<<<<< HEAD
-/// A stream created by a generator.
+/// may be treated as a stream
 #[pin_project(project = ProjectedStreamableThing)]
 pub struct GeneratedStream<O> {
     // todo maybe type wrapper is in order
     /// Stream generator.
-    generator: Arc<dyn Fn() -> BoxSyncFuture<'static, O> + Sync + Send>,
+    generator: Arc<dyn Fn() -> Option<BoxSyncFuture<'static, O>> + Sync + Send>,
     /// Optional in-progress future.
-=======
-/// may be treated as a stream
-#[pin_project(project = ProjectedStreamableThing)]
-pub struct GeneratedStream<O> {
-    // todo maybe type wrapper is in order
-    generator: Arc<dyn Fn() -> Option<BoxSyncFuture<'static, O>> + Sync + Send>,
->>>>>>> f81aefac
     in_progress_fut: Option<BoxSyncFuture<'static, O>>,
 }
 
 impl<O> GeneratedStream<O> {
-<<<<<<< HEAD
-    /// Generate a stream.
-    pub fn new(generator: Arc<dyn Fn() -> BoxSyncFuture<'static, O> + Sync + Send>) -> Self {
-=======
     /// create a generator
     pub fn new(
         generator: Arc<dyn Fn() -> Option<BoxSyncFuture<'static, O>> + Sync + Send>,
     ) -> Self {
->>>>>>> f81aefac
         GeneratedStream {
             generator,
             in_progress_fut: None,
