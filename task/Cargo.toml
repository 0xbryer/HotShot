[package]
authors = ["Espresso Systems <hello@espressosys.com>"]
description = "Async task abstraction for use in consensus"
edition = "2021"
name = "hotshot-task"
version = "0.1.0"

# See more keys and their definitions at https://doc.rust-lang.org/cargo/reference/manifest.html
[features]

full-ci = ["async-std-executor", "channel-async-std"]
tokio-ci = ["tokio-executor", "channel-tokio"]
profiling = ["async-compatibility-layer/profiling"]
async-std-executor = [
    "dep:async-std",
    "async-compatibility-layer/async-std-executor",
]
tokio-executor = [
    "dep:tokio",
    "async-compatibility-layer/tokio-executor",
]
channel-flume = [
    "async-compatibility-layer/channel-flume",
]
channel-tokio = [
    "async-compatibility-layer/channel-tokio",
]
channel-async-std = [
    "async-compatibility-layer/channel-async-std",
]

[dependencies]
async-compatibility-layer = { git = "https://github.com/EspressoSystems/async-compatibility-layer.git", default-features = false, features = [ "logging-utils" ], tag = "1.3.0" }
async-std = { version = "1.12.0", optional = true, features = ["unstable"] }
async-trait = "0.1.71"
either = { version = "1.8.1", features = [ "serde" ] }
futures = "0.3.28"
nll = { git = "https://github.com/EspressoSystems/nll.git" }
serde = { version = "1.0.171", features = ["derive"] }
snafu = "0.7.5"
tokio = { version = "1", optional = true, features = [
    "fs",
    "io-util",
    "io-std",
    "macros",
    "net",
    "parking_lot",
    "process",
    "rt",
    "rt-multi-thread",
    "signal",
    "sync",
    "time",
    "tracing",
] }
async-lock = "2.7.0"
tracing = "0.1.37"
atomic_enum = "0.2.0"
<<<<<<< HEAD
pin-project = "1.1.0"
async-stream = "0.3.5"
time = "0.3.21"
commit = { git = "https://github.com/EspressoSystems/commit", tag = "0.2.2" }
=======
pin-project = "1.1.2"
>>>>>>> 987338b2
<|MERGE_RESOLUTION|>--- conflicted
+++ resolved
@@ -56,11 +56,4 @@
 async-lock = "2.7.0"
 tracing = "0.1.37"
 atomic_enum = "0.2.0"
-<<<<<<< HEAD
-pin-project = "1.1.0"
-async-stream = "0.3.5"
-time = "0.3.21"
-commit = { git = "https://github.com/EspressoSystems/commit", tag = "0.2.2" }
-=======
-pin-project = "1.1.2"
->>>>>>> 987338b2
+pin-project = "1.1.2"