--- conflicted
+++ resolved
@@ -32,13 +32,9 @@
 ark-bls12-381 = "0.4"
 ark-bn254 = "0.4"
 ark-ec = "0.4"
-<<<<<<< HEAD
-ark-serialize = "0.4"
-=======
 ark-ed-on-bn254 = "0.4"
 ark-ff = "0.4"
 ark-serialize = "0.4" # features = ["derive"]
->>>>>>> 75b45c1a
 ark-std = { version = "0.4", default-features = false }
 async-compatibility-layer = { git = "https://github.com/EspressoSystems/async-compatibility-layer.git", tag = "1.4.1", default-features = false, features = [
         "logging-utils",
