--- conflicted
+++ resolved
@@ -1205,15 +1205,11 @@
             SequencingHotShotEvent::Timeout(view) => {
                 // The view sync module will handle updating views in the case of timeout
                 // TODO ED In the future send a timeout vote
-<<<<<<< HEAD
                 self.quorum_exchange
                     .network()
                     .inject_consensus_info((ConsensusIntentEvent::CancelPollForVotes(*view)))
                     .await;
                 error!(
-=======
-                warn!(
->>>>>>> 019b5b60
                     "We received a timeout event in the consensus task for view {}!",
                     *view
                 )
