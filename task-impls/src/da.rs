use crate::events::SequencingHotShotEvent;
use async_compatibility_layer::art::async_spawn;
use async_compatibility_layer::art::async_timeout;
use async_compatibility_layer::async_primitives::subscribable_rwlock::ReadView;
use async_lock::RwLock;
#[cfg(feature = "async-std-executor")]
use async_std::task::JoinHandle;
<<<<<<< HEAD
=======
use bincode::Options;
use commit::Commitment;
>>>>>>> f81aefac
use commit::Committable;
use either::Either;
use either::{Left, Right};
use futures::FutureExt;
use hotshot_consensus::utils::ViewInner;
use hotshot_consensus::Consensus;
use hotshot_consensus::SequencingConsensusApi;
use hotshot_consensus::View;
use hotshot_task::event_stream::ChannelStream;
use hotshot_task::event_stream::EventStream;
use hotshot_task::global_registry::GlobalRegistry;
use hotshot_task::task::FilterEvent;
use hotshot_task::task::{HandleEvent, HotShotTaskCompleted, HotShotTaskTypes, TaskErr, TS};
use hotshot_task::task_impls::HSTWithEvent;
use hotshot_task::task_impls::TaskBuilder;
use hotshot_types::data::DAProposal;
use hotshot_types::message::Proposal;
use hotshot_types::message::{CommitteeConsensusMessage, Message};
use hotshot_types::traits::election::{CommitteeExchangeType, ConsensusExchange};
use hotshot_types::traits::network::CommunicationChannel;
use hotshot_types::traits::network::ConsensusIntentEvent;
use hotshot_types::traits::node_implementation::{NodeImplementation, SequencingExchangesType};
use hotshot_types::traits::Block;
use hotshot_types::traits::State;
use hotshot_types::{
    certificate::DACertificate,
    data::{ProposalType, SequencingLeaf, ViewNumber},
    message::SequencingMessage,
    traits::{
        consensus_type::sequencing_consensus::SequencingConsensus,
        node_implementation::{CommitteeEx, NodeType},
        signature_key::SignatureKey,
        state::ConsensusTime,
    },
    vote::VoteAccumulator,
};
use hotshot_utils::bincode::bincode_opts;
use snafu::Snafu;
use std::collections::HashMap;
use std::collections::HashSet;
use std::sync::Arc;
use std::time::Instant;
use tracing::{error, instrument, warn};

#[derive(Snafu, Debug)]
pub struct ConsensusTaskError {}

pub struct DATaskState<
    TYPES: NodeType<ConsensusType = SequencingConsensus>,
    I: NodeImplementation<
        TYPES,
        Leaf = SequencingLeaf<TYPES>,
        ConsensusMessage = SequencingMessage<TYPES, I>,
    >,
    A: SequencingConsensusApi<TYPES, SequencingLeaf<TYPES>, I> + 'static,
> where
    I::Exchanges: SequencingExchangesType<TYPES, Message<TYPES, I>>,
    CommitteeEx<TYPES, I>: ConsensusExchange<
        TYPES,
        Message<TYPES, I>,
        Certificate = DACertificate<TYPES>,
        Commitment = TYPES::BlockType,
    >,
{
    pub api: A,
    pub registry: GlobalRegistry,

    /// View number this view is executing in.
    pub cur_view: ViewNumber,

    // pub transactions: Arc<SubscribableRwLock<CommitmentMap<TYPES::Transaction>>>,
    /// Reference to consensus. Leader will require a read lock on this.
    pub consensus: Arc<RwLock<Consensus<TYPES, SequencingLeaf<TYPES>>>>,

    /// the committee exchange
    pub committee_exchange: Arc<CommitteeEx<TYPES, I>>,

    /// The view and ID of the current vote collection task, if there is one.
    pub vote_collector: Option<(ViewNumber, usize, usize)>,

    /// Global events stream to publish events
    pub event_stream: ChannelStream<SequencingHotShotEvent<TYPES, I>>,

    pub id: u64,
}

pub struct DAVoteCollectionTaskState<
    TYPES: NodeType<ConsensusType = SequencingConsensus>,
    I: NodeImplementation<TYPES, Leaf = SequencingLeaf<TYPES>>,
> where
    I::Exchanges: SequencingExchangesType<TYPES, Message<TYPES, I>>,
    CommitteeEx<TYPES, I>: ConsensusExchange<
        TYPES,
        Message<TYPES, I>,
        Certificate = DACertificate<TYPES>,
        Commitment = TYPES::BlockType,
    >,
{
    /// the committee exchange
    pub committee_exchange: Arc<CommitteeEx<TYPES, I>>,
    pub accumulator:
        Either<VoteAccumulator<TYPES::VoteTokenType, TYPES::BlockType>, DACertificate<TYPES>>,
    // TODO ED Make this just "view" since it is only for this task
    pub cur_view: ViewNumber,
    pub event_stream: ChannelStream<SequencingHotShotEvent<TYPES, I>>,
    pub id: u64,
}

impl<
        TYPES: NodeType<ConsensusType = SequencingConsensus>,
        I: NodeImplementation<TYPES, Leaf = SequencingLeaf<TYPES>>,
    > TS for DAVoteCollectionTaskState<TYPES, I>
where
    I::Exchanges: SequencingExchangesType<TYPES, Message<TYPES, I>>,
    CommitteeEx<TYPES, I>: ConsensusExchange<
        TYPES,
        Message<TYPES, I>,
        Certificate = DACertificate<TYPES>,
        Commitment = TYPES::BlockType,
    >,
{
}

#[instrument(skip_all, fields(id = state.id, view = *state.cur_view), name = "DA Vote Collection Task", level = "error")]
async fn vote_handle<
    TYPES: NodeType<ConsensusType = SequencingConsensus, Time = ViewNumber>,
    I: NodeImplementation<TYPES, Leaf = SequencingLeaf<TYPES>>,
>(
    mut state: DAVoteCollectionTaskState<TYPES, I>,
    event: SequencingHotShotEvent<TYPES, I>,
) -> (
    std::option::Option<HotShotTaskCompleted>,
    DAVoteCollectionTaskState<TYPES, I>,
)
where
    I::Exchanges: SequencingExchangesType<TYPES, Message<TYPES, I>>,
    CommitteeEx<TYPES, I>: ConsensusExchange<
        TYPES,
        Message<TYPES, I>,
        Certificate = DACertificate<TYPES>,
        Commitment = TYPES::BlockType,
    >,
{
    match event {
        SequencingHotShotEvent::DAVoteRecv(vote) => {
            warn!("DA vote recv, collection task {:?}", vote.current_view);
            // panic!("Vote handle received DA vote for view {}", *vote.current_view);

            // For the case where we receive votes after we've made a certificate
            if state.accumulator.is_right() {
                warn!("DA accumulator finished view: {:?}", state.cur_view);
                return (None, state);
            }

            let accumulator = state.accumulator.left().unwrap();
            match state.committee_exchange.accumulate_vote(
                &vote.signature.0,
                &vote.signature.1,
                vote.block_commitment,
                vote.vote_data,
                vote.vote_token.clone(),
                state.cur_view,
                accumulator,
                None,
            ) {
                Left(acc) => {
                    state.accumulator = Either::Left(acc);
                    // warn!("Not enough DA votes! ");
                    return (None, state);
                }
                Right(dac) => {
                    warn!("Sending DAC! {:?}", dac.view_number);
                    state
                        .event_stream
                        .publish(SequencingHotShotEvent::DACSend(
                            dac.clone(),
                            state.committee_exchange.public_key().clone(),
                        ))
                        .await;

                    state.accumulator = Right(dac.clone());
                    state
                        .committee_exchange
                        .network()
                        .inject_consensus_info(ConsensusIntentEvent::CancelPollForVotes(
                            *dac.view_number,
                        ))
                        .await;

                    // Return completed at this point
                    return (Some(HotShotTaskCompleted::ShutDown), state);
                }
            }
        }
        SequencingHotShotEvent::Shutdown => return (Some(HotShotTaskCompleted::ShutDown), state),
        _ => {}
    }
    (None, state)
}

impl<
        TYPES: NodeType<ConsensusType = SequencingConsensus, Time = ViewNumber>,
        I: NodeImplementation<
            TYPES,
            Leaf = SequencingLeaf<TYPES>,
            ConsensusMessage = SequencingMessage<TYPES, I>,
        >,
        A: SequencingConsensusApi<TYPES, SequencingLeaf<TYPES>, I> + 'static,
    > DATaskState<TYPES, I, A>
where
    I::Exchanges: SequencingExchangesType<TYPES, Message<TYPES, I>>,
    CommitteeEx<TYPES, I>: ConsensusExchange<
        TYPES,
        Message<TYPES, I>,
        Certificate = DACertificate<TYPES>,
        Commitment = TYPES::BlockType,
    >,
{
    #[instrument(skip_all, fields(id = self.id, view = *self.cur_view), name = "DA Main Task", level = "error")]

    pub async fn handle_event(
        &mut self,
        event: SequencingHotShotEvent<TYPES, I>,
    ) -> Option<HotShotTaskCompleted> {
        match event {
            SequencingHotShotEvent::TransactionsRecv(transactions) => {
                // TODO ED Add validation checks

                let consensus = self.consensus.read().await;
                consensus
                    .get_transactions()
                    .modify(|txns| {
                        for transaction in transactions {
                            let size = bincode_opts().serialized_size(&transaction).unwrap_or(0);

                            // If we didn't already know about this transaction, update our mempool metrics.
                            if txns.insert(transaction.commit(), transaction).is_none() {
                                consensus.metrics.outstanding_transactions.update(1);
                                consensus
                                    .metrics
                                    .outstanding_transactions_memory_size
                                    .update(i64::try_from(size).unwrap_or_else(|e| {
                                        warn!("Conversion failed: {e}. Using the max value.");
                                        i64::MAX
                                    }));
                            }
                        }
                    })
                    .await;

                return None;
            }
            SequencingHotShotEvent::DAProposalRecv(proposal, sender) => {
                warn!(
                    "DA proposal received for view: {:?}",
                    proposal.data.get_view_number()
                );
                // ED NOTE: Assuming that the next view leader is the one who sends DA proposal for this view
                let view = proposal.data.get_view_number();

                // Allow a DA proposal that is one view older, in case we have voted on a quorum
                // proposal and updated the view.
                if view < self.cur_view - 1 {
                    error!("Throwing away DA proposal that is more than one view older");
                    return None;
                }

                error!(
                    "Got a DA block with {} transactions!",
                    proposal.data.deltas.contained_transactions().len()
                );
                let block_commitment = proposal.data.deltas.commit();

                // ED Is this the right leader?
                let view_leader_key = self.committee_exchange.get_leader(view);
                if view_leader_key != sender {
                    error!("DA proposal doesn't have expected leader key for view {} \n DA proposal is: {:?}", *view, proposal.data.clone());
                    return None;
                }

                if !view_leader_key.validate(&proposal.signature, block_commitment.as_ref()) {
                    error!("Could not verify proposal.");
                    return None;
                }

                let vote_token = self.committee_exchange.make_vote_token(view);
                match vote_token {
                    Err(e) => {
                        error!("Failed to generate vote token for {:?} {:?}", view, e);
                    }
                    Ok(None) => {
                        error!("We were not chosen for DA committee on {:?}", view);
                    }
                    Ok(Some(vote_token)) => {
                        // Generate and send vote
                        let message = self.committee_exchange.create_da_message(
                            block_commitment,
                            view,
                            vote_token,
                        );

                        // ED Don't think this is necessary?
                        // self.cur_view = view;

                        if let CommitteeConsensusMessage::DAVote(vote) = message {
                            warn!("Sending vote to the DA leader {:?}", vote.current_view);
                            self.event_stream
                                .publish(SequencingHotShotEvent::DAVoteSend(vote))
                                .await;
                        }
                        let mut consensus = self.consensus.write().await;

                        // Ensure this view is in the view map for garbage collection, but do not overwrite if
                        // there is already a view there: the replica task may have inserted a `Leaf` view which
                        // contains strictly more information.
                        consensus.state_map.entry(view).or_insert(View {
                            view_inner: ViewInner::DA {
                                block: block_commitment,
                            },
                        });

                        // Record the block we have promised to make available.
                        consensus.saved_blocks.insert(proposal.data.deltas);
                    }
                }
            }
            SequencingHotShotEvent::DAVoteRecv(vote) => {
                // warn!(
                //     "DA vote recv, Main Task {:?}, key: {:?}",
                //     vote.current_view,
                //     self.committee_exchange.public_key()
                // );
                // Check if we are the leader and the vote is from the sender.
                let view = vote.current_view;
                if !self.committee_exchange.is_leader(view) {
                    error!("We are not the committee leader for view {} are we leader for next view? {}", *view, self.committee_exchange.is_leader(view + 1));
                    return None;
                }

                let handle_event = HandleEvent(Arc::new(move |event, state| {
                    async move { vote_handle(state, event).await }.boxed()
                }));
                let collection_view =
                    if let Some((collection_view, collection_id, _)) = &self.vote_collector {
                        // TODO: Is this correct for consecutive leaders?
                        if view > *collection_view {
                            // warn!("shutting down for view {:?}", collection_view);
                            self.registry.shutdown_task(*collection_id).await;
                        }
                        *collection_view
                    } else {
                        ViewNumber::new(0)
                    };
                let acc = VoteAccumulator {
                    total_vote_outcomes: HashMap::new(),
                    yes_vote_outcomes: HashMap::new(),
                    no_vote_outcomes: HashMap::new(),
                    success_threshold: self.committee_exchange.success_threshold(),
                    failure_threshold: self.committee_exchange.failure_threshold(),
                    viewsync_precommit_vote_outcomes: HashMap::new(),
                };
                let accumulator = self.committee_exchange.accumulate_vote(
                    &vote.signature.0,
                    &vote.signature.1,
                    vote.block_commitment,
                    vote.vote_data.clone(),
                    vote.vote_token.clone(),
                    vote.current_view,
                    acc,
                    None,
                );
                if view > collection_view {
                    let state = DAVoteCollectionTaskState {
                        committee_exchange: self.committee_exchange.clone(),
                        accumulator,
                        cur_view: view,
                        event_stream: self.event_stream.clone(),
                        id: self.id,
                    };
                    let name = "DA Vote Collection";
                    let filter = FilterEvent(Arc::new(|event| {
                        matches!(event, SequencingHotShotEvent::DAVoteRecv(_))
                    }));
                    let builder =
                        TaskBuilder::<DAVoteCollectionTypes<TYPES, I>>::new(name.to_string())
                            .register_event_stream(self.event_stream.clone(), filter)
                            .await
                            .register_registry(&mut self.registry.clone())
                            .await
                            .register_state(state)
                            .register_event_handler(handle_event);
                    let id = builder.get_task_id().unwrap();
                    let stream_id = builder.get_stream_id().unwrap();
                    let _task =
                        async_spawn(
                            async move { DAVoteCollectionTypes::build(builder).launch().await },
                        );
                    self.vote_collector = Some((view, id, stream_id));
                } else if let Some((_, _, stream_id)) = self.vote_collector {
                    self.event_stream
                        .direct_message(stream_id, SequencingHotShotEvent::DAVoteRecv(vote))
                        .await;
                };
            }
            // TODO ED Update high QC through QCFormed event
            SequencingHotShotEvent::ViewChange(view) => {
                if *self.cur_view >= *view {
                    return None;
                }

                if *view - *self.cur_view > 1 {
                    error!("View changed by more than 1");
                }
                self.cur_view = view;
                // Inject view info into network
                // ED I think it is possible that you receive a quorum proposal, vote on it and update your view before the da leader has sent their proposal, and therefore you skip polling for this view?
                self.committee_exchange
                    .network()
                    .inject_consensus_info(ConsensusIntentEvent::PollForProposal(
                        *self.cur_view + 1,
                    ))
                    .await;

                // TODO ED Make this a new task so it doesn't block main DA task

                // If we are not the next leader (DA leader for this view) immediately exit
                if !self.committee_exchange.is_leader(self.cur_view + 1) {
                    // panic!("We are not the DA leader for view {}", *self.cur_view + 1);
                    return None;
                }
                error!("Polling for DA votes for view {}", *self.cur_view + 1);

                // Start polling for DA votes for the "next view"
                self.committee_exchange
                    .network()
                    .inject_consensus_info(ConsensusIntentEvent::PollForVotes(*self.cur_view + 1))
                    .await;

                // ED Copy of parent_leaf() function from sequencing leader

                let consensus = self.consensus.read().await;
                let parent_view_number = &consensus.high_qc.view_number;

                let Some(parent_view) = consensus.state_map.get(parent_view_number) else {
                    error!("Couldn't find high QC parent in state map. Parent view {:?}", parent_view_number);
                    return None;
                };
                let Some(leaf) = parent_view.get_leaf_commitment() else {
                    error!(
                        ?parent_view_number,
                        ?parent_view,
                        "Parent of high QC points to a view without a proposal"
                    );
                    return None;
                };
                let Some(leaf) = consensus.saved_leaves.get(&leaf) else {
                    error!("Failed to find high QC parent.");
                    return None;
                };
                let parent_leaf = leaf.clone();

                // Prepare the DA Proposal
                //         let Some(parent_leaf) = self.parent_leaf().await else {
                //     warn!("Couldn't find high QC parent in state map.");
                //     return None;
                // };

                drop(consensus);

                let mut block = <TYPES as NodeType>::StateType::next_block(None);
                let txns = self.wait_for_transactions(parent_leaf).await?;

                for txn in txns {
                    if let Ok(new_block) = block.add_transaction_raw(&txn) {
                        block = new_block;
                        continue;
                    }
                }

                let signature = self.committee_exchange.sign_da_proposal(&block.commit());
                let data: DAProposal<TYPES> = DAProposal {
                    deltas: block.clone(),
                    // Upon entering a new view we want to send a DA Proposal for the next view -> Is it always the case that this is cur_view + 1?
                    view_number: self.cur_view + 1,
                };
                warn!("Sending DA proposal for view {:?}", data.view_number);

                // let message = SequencingMessage::<TYPES, I>(Right(
                //     CommitteeConsensusMessage::DAProposal(Proposal { data, signature }),
                // ));
                let message = Proposal { data, signature };
                // Brodcast DA proposal
                // TODO ED We should send an event to do this, but just getting it to work for now

                self.event_stream
                    .publish(SequencingHotShotEvent::SendDABlockData(block.clone()))
                    .await;
                // if let Err(e) = self.api.send_da_broadcast(message.clone()).await {
                //     consensus.metrics.failed_to_send_messages.add(1);
                //     warn!(?message, ?e, "Could not broadcast leader proposal");
                // } else {
                //     consensus.metrics.outgoing_broadcast_messages.add(1);
                // }
                self.event_stream
                    .publish(SequencingHotShotEvent::DAProposalSend(
                        message,
                        self.committee_exchange.public_key().clone(),
                    ))
                    .await;

                return None;
            }

            SequencingHotShotEvent::Timeout(view) => {
                self.committee_exchange
                    .network()
                    .inject_consensus_info(ConsensusIntentEvent::CancelPollForVotes(*view))
                    .await;
            }

            SequencingHotShotEvent::Shutdown => {
                return Some(HotShotTaskCompleted::ShutDown);
            }
            _ => {}
        }
        None
    }

    /// return None if we can't get transactions
    #[instrument(skip_all, fields(id = self.id, view = *self.cur_view), name = "DA Vote Collection Task", level = "error")]

    async fn wait_for_transactions(
        &self,
        parent_leaf: SequencingLeaf<TYPES>,
    ) -> Option<Vec<TYPES::Transaction>> {
        let task_start_time = Instant::now();

        // let parent_leaf = self.parent_leaf().await?;
        let previous_used_txns = match parent_leaf.deltas {
            Either::Left(block) => block.contained_transactions(),
            Either::Right(_commitment) => HashSet::new(),
        };
        let consensus = self.consensus.read().await;

        let receiver = consensus.transactions.subscribe().await;

        while task_start_time.elapsed() < self.api.propose_max_round_time() {
            let txns = consensus.transactions.cloned().await;
            error!("Size of transactions: {}", txns.len());
            let unclaimed_txns: Vec<_> = txns
                .iter()
                .filter(|(txn_hash, _txn)| !previous_used_txns.contains(txn_hash))
                .collect();

            let time_past = task_start_time.elapsed();
            if unclaimed_txns.len() < self.api.min_transactions()
                && (time_past < self.api.propose_max_round_time())
            {
                let duration = self.api.propose_max_round_time() - time_past;
                let result = async_timeout(duration, receiver.recv()).await;
                match result {
                    Err(_) => {
                        // Fall through below to updating new block
                        error!(
                            "propose_max_round_time passed, sending transactions we have so far"
                        );
                    }
                    Ok(Err(e)) => {
                        // Something unprecedented is wrong, and `transactions` has been dropped
                        error!("Channel receiver error for SubscribableRwLock {:?}", e);
                        return None;
                    }
                    Ok(Ok(_)) => continue,
                }
            }
            let mut txns = vec![];
            for (_hash, txn) in unclaimed_txns {
                txns.push(txn.clone());
            }
            return Some(txns);
        }
        None
    }

    /// Filter the DA event.
    pub fn filter(event: &SequencingHotShotEvent<TYPES, I>) -> bool {
        matches!(
            event,
            SequencingHotShotEvent::DAProposalRecv(_, _)
<<<<<<< HEAD
                | SequencingHotShotEvent::DAVoteRecv(_)
                | SequencingHotShotEvent::Shutdown
                | SequencingHotShotEvent::TransactionRecv(_)
                | SequencingHotShotEvent::Timeout(_)
                | SequencingHotShotEvent::ViewChange(_)
        )
=======
            | SequencingHotShotEvent::DAVoteRecv(_)
            | SequencingHotShotEvent::Shutdown
            | SequencingHotShotEvent::TransactionsRecv(_)
            | SequencingHotShotEvent::Timeout(_)
            | SequencingHotShotEvent::ViewChange(_) => true,
            _ => false,
        }
>>>>>>> f81aefac
    }
}

impl<
        TYPES: NodeType<ConsensusType = SequencingConsensus>,
        I: NodeImplementation<
            TYPES,
            Leaf = SequencingLeaf<TYPES>,
            ConsensusMessage = SequencingMessage<TYPES, I>,
        >,
        A: SequencingConsensusApi<TYPES, SequencingLeaf<TYPES>, I> + 'static,
    > TS for DATaskState<TYPES, I, A>
where
    I::Exchanges: SequencingExchangesType<TYPES, Message<TYPES, I>>,
    CommitteeEx<TYPES, I>: ConsensusExchange<
        TYPES,
        Message<TYPES, I>,
        Certificate = DACertificate<TYPES>,
        Commitment = TYPES::BlockType,
    >,
{
}

pub type DAVoteCollectionTypes<TYPES, I> = HSTWithEvent<
    ConsensusTaskError,
    SequencingHotShotEvent<TYPES, I>,
    ChannelStream<SequencingHotShotEvent<TYPES, I>>,
    DAVoteCollectionTaskState<TYPES, I>,
>;

pub type DATaskTypes<TYPES, I, A> = HSTWithEvent<
    ConsensusTaskError,
    SequencingHotShotEvent<TYPES, I>,
    ChannelStream<SequencingHotShotEvent<TYPES, I>>,
    DATaskState<TYPES, I, A>,
>;<|MERGE_RESOLUTION|>--- conflicted
+++ resolved
@@ -5,11 +5,7 @@
 use async_lock::RwLock;
 #[cfg(feature = "async-std-executor")]
 use async_std::task::JoinHandle;
-<<<<<<< HEAD
-=======
-use bincode::Options;
 use commit::Commitment;
->>>>>>> f81aefac
 use commit::Committable;
 use either::Either;
 use either::{Left, Right};
@@ -599,22 +595,12 @@
         matches!(
             event,
             SequencingHotShotEvent::DAProposalRecv(_, _)
-<<<<<<< HEAD
                 | SequencingHotShotEvent::DAVoteRecv(_)
                 | SequencingHotShotEvent::Shutdown
                 | SequencingHotShotEvent::TransactionRecv(_)
                 | SequencingHotShotEvent::Timeout(_)
                 | SequencingHotShotEvent::ViewChange(_)
         )
-=======
-            | SequencingHotShotEvent::DAVoteRecv(_)
-            | SequencingHotShotEvent::Shutdown
-            | SequencingHotShotEvent::TransactionsRecv(_)
-            | SequencingHotShotEvent::Timeout(_)
-            | SequencingHotShotEvent::ViewChange(_) => true,
-            _ => false,
-        }
->>>>>>> f81aefac
     }
 }
 
