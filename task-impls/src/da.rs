--- conflicted
+++ resolved
@@ -231,6 +231,7 @@
     ) -> Option<HotShotTaskCompleted> {
         match event {
             SequencingHotShotEvent::TransactionsRecv(transactions) => {
+            SequencingHotShotEvent::TransactionsRecv(transactions) => {
                 // TODO ED Add validation checks
 
                 let mut consensus = self.consensus.write().await;
@@ -238,9 +239,6 @@
                     .get_transactions()
                     .modify(|txns| {
                         for transaction in transactions {
-<<<<<<< HEAD
-                            txns.insert(transaction.commit(), transaction);
-=======
                             let size = bincode_opts().serialized_size(&transaction).unwrap_or(0);
 
                             // If we didn't already know about this transaction, update our mempool metrics.
@@ -256,7 +254,6 @@
                                         i64::MAX
                                     }));
                             }
->>>>>>> ad1acfef
                         }
                     })
                     .await;
@@ -427,7 +424,6 @@
                 self.cur_view = view;
                 // Inject view info into network
                 // ED I think it is possible that you receive a quorum proposal, vote on it and update your view before the da leader has sent their proposal, and therefore you skip polling for this view?
-<<<<<<< HEAD
 
                 // TODO ED Only poll if you are on the committee
                 let is_da = self
@@ -454,14 +450,6 @@
                         )
                         .await;
                 }
-=======
-                self.committee_exchange
-                    .network()
-                    .inject_consensus_info(ConsensusIntentEvent::PollForProposal(
-                        *self.cur_view + 1,
-                    ))
-                    .await;
->>>>>>> ad1acfef
 
                 // TODO ED Make this a new task so it doesn't block main DA task
 
@@ -592,17 +580,10 @@
 
         let receiver = consensus.transactions.subscribe().await;
 
-<<<<<<< HEAD
-        while task_start_time.elapsed() < self.api.propose_max_round_time() {
-            let txns = consensus.transactions.cloned().await;
-            warn!("Size of transactions: {}", txns.len());
-            let unclaimed_txns: Vec<_> = txns
-=======
         loop {
             let all_txns = consensus.transactions.cloned().await;
             error!("Size of transactions: {}", all_txns.len());
             let unclaimed_txns: Vec<_> = all_txns
->>>>>>> ad1acfef
                 .iter()
                 .filter(|(txn_hash, _txn)| !previous_used_txns.contains(txn_hash))
                 .collect();
@@ -649,7 +630,6 @@
         matches!(
             event,
             SequencingHotShotEvent::DAProposalRecv(_, _)
-<<<<<<< HEAD
             | SequencingHotShotEvent::DAVoteRecv(_)
             | SequencingHotShotEvent::Shutdown
             | SequencingHotShotEvent::TransactionsRecv(_)
@@ -657,14 +637,6 @@
             | SequencingHotShotEvent::ViewChange(_) => true,
             _ => false,
         }
-=======
-                | SequencingHotShotEvent::DAVoteRecv(_)
-                | SequencingHotShotEvent::Shutdown
-                | SequencingHotShotEvent::TransactionsRecv(_)
-                | SequencingHotShotEvent::Timeout(_)
-                | SequencingHotShotEvent::ViewChange(_)
-        )
->>>>>>> ad1acfef
     }
 }
 
