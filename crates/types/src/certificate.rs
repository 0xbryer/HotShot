--- conflicted
+++ resolved
@@ -286,16 +286,12 @@
         self.block_commitment
     }
 
-<<<<<<< HEAD
-    fn set_leaf_commitment(&mut self, _commitment: Commitment<TYPES::BlockPayload>) {
-=======
     fn is_genesis(&self) -> bool {
         // This function is only useful for QC. Will be removed after we have separated cert traits.
         false
     }
 
     fn genesis() -> Self {
->>>>>>> d7b3c932
         // This function is only useful for QC. Will be removed after we have separated cert traits.
         unimplemented!()
     }
