//! Network access compatibility
//!
//! Contains types and traits used by `HotShot` to abstract over network access

use async_compatibility_layer::art::async_sleep;
#[cfg(async_executor_impl = "async-std")]
use async_std::future::TimeoutError;
use dyn_clone::DynClone;
use libp2p_networking::network::NetworkNodeHandleError;
#[cfg(async_executor_impl = "tokio")]
use tokio::time::error::Elapsed as TimeoutError;
#[cfg(not(any(async_executor_impl = "async-std", async_executor_impl = "tokio")))]
compile_error! {"Either config option \"async-std\" or \"tokio\" must be enabled for this crate."}
use super::{node_implementation::NodeType, signature_key::SignatureKey};
use crate::{data::ViewNumber, message::MessagePurpose, BoxSyncFuture};
use async_compatibility_layer::channel::UnboundedSendError;
use async_trait::async_trait;
use client::reexports::{error::Error as PushCdnError, message::Topic as PushCdnTopic};
use rand::{
    distributions::{Bernoulli, Uniform},
    prelude::Distribution,
};
use serde::{Deserialize, Serialize};
use snafu::Snafu;
use std::{collections::BTreeSet, fmt::Debug, sync::Arc, time::Duration};

impl From<NetworkNodeHandleError> for NetworkError {
    fn from(error: NetworkNodeHandleError) -> Self {
        match error {
            NetworkNodeHandleError::SerializationError { source } => {
                NetworkError::FailedToSerialize { source }
            }
            NetworkNodeHandleError::DeserializationError { source } => {
                NetworkError::FailedToDeserialize { source }
            }
            NetworkNodeHandleError::TimeoutError { source } => NetworkError::Timeout { source },
            NetworkNodeHandleError::Killed => NetworkError::ShutDown,
            source => NetworkError::Libp2p { source },
        }
    }
}

#[derive(Clone, Debug, Eq, PartialEq, Serialize, Deserialize, Hash, Default)]
/// A network topic pertaining to a particular committee.
pub enum Topic {
    /// The DA committee. If we are in this committee, subscribe to this topic.
    DA,
    /// The global committee. All consensus messages are sent here.
    #[default]
    Global,
}

/// We need this here because it won't allow us to implement it in the Push CDN crate.
impl From<Topic> for PushCdnTopic {
    fn from(value: Topic) -> Self {
        match value {
            Topic::DA => PushCdnTopic::DA,
            Topic::Global => PushCdnTopic::Global,
        }
    }
}

/// This helps us convert the `Topic` to a string, which Libp2p needs.
impl std::fmt::Display for Topic {
    fn fmt(&self, f: &mut std::fmt::Formatter<'_>) -> std::fmt::Result {
        match self {
            Topic::DA => write!(f, "DA"),
            Topic::Global => write!(f, "global"),
        }
    }
}
/// for any errors we decide to add to memory network
#[derive(Debug, Snafu)]
#[snafu(visibility(pub))]
pub enum MemoryNetworkError {
    /// stub
    Stub,
}

/// Centralized server specific errors
#[derive(Debug, Snafu)]
#[snafu(visibility(pub))]
pub enum CentralizedServerNetworkError {
    /// The centralized server could not find a specific message.
    NoMessagesInQueue,
}

/// Web server specific errors
#[derive(Debug, Snafu)]
#[snafu(visibility(pub))]
pub enum WebServerNetworkError {
    /// The injected consensus data is incorrect
    IncorrectConsensusData,
    /// The client returned an error
    ClientError,
    /// Endpoint parsed incorrectly
    EndpointError,
    /// Client disconnected
    ClientDisconnected,
}

/// the type of transmission
#[derive(Debug, Clone, Copy, Serialize, Deserialize)]
pub enum TransmitType {
    /// directly transmit
    Direct,
    /// broadcast the message to all
    Broadcast,
    /// broadcast to DA committee
    DACommitteeBroadcast,
}

/// Error type for networking
#[derive(Debug, Snafu)]
#[snafu(visibility(pub))]
pub enum NetworkError {
    /// Libp2p specific errors
    Libp2p {
        /// source of error
        source: NetworkNodeHandleError,
    },
    /// collection of libp2p secific errors
    Libp2pMulti {
        /// sources of errors
        sources: Vec<NetworkNodeHandleError>,
    },
    /// memory network specific errors
    MemoryNetwork {
        /// source of error
        source: MemoryNetworkError,
    },
    /// Centralized server specific errors
    CentralizedServer {
        /// source of error
        source: CentralizedServerNetworkError,
    },

    /// Push-cdn specific errors
    PushCdn {
        /// The underlying error
        source: PushCdnError,
    },

    /// Web server specific errors
    WebServer {
        /// source of error
        source: WebServerNetworkError,
    },
    /// unimplemented functionality
    UnimplementedFeature,
    /// Could not deliver a message to a specified recipient
    CouldNotDeliver,
    /// Attempted to deliver a message to an unknown node
    NoSuchNode,
    /// Failed to serialize a network message
    FailedToSerialize {
        /// Originating bincode error
        source: bincode::Error,
    },
    /// Failed to deserealize a network message
    FailedToDeserialize {
        /// originating bincode error
        source: bincode::Error,
    },
    /// A timeout occurred
    Timeout {
        /// Source of error
        source: TimeoutError,
    },
    /// Error sending output to consumer of NetworkingImplementation
    /// TODO this should have more information
    ChannelSend,
    /// The underlying connection has been shut down
    ShutDown,
    /// unable to cancel a request, the request has already been cancelled
    UnableToCancel,
}

#[derive(Clone, Debug)]
// Storing view number as a u64 to avoid the need TYPES generic
/// Events to poll or cancel consensus processes.
pub enum ConsensusIntentEvent<K: SignatureKey> {
    /// Poll for votes for a particular view
    PollForVotes(u64),
    /// Poll for a proposal for a particular view
    PollForProposal(u64),
    /// Poll for VID disperse data for a particular view
    PollForVIDDisperse(u64),
    /// Poll for the most recent [quorum/da] proposal the webserver has
    PollForLatestProposal,
    /// Poll for the most recent view sync proposal the webserver has
    PollForLatestViewSyncCertificate,
    /// Poll for a DAC for a particular view
    PollForDAC(u64),
    /// Poll for view sync votes starting at a particular view
    PollForViewSyncVotes(u64),
    /// Poll for view sync proposals (certificates) for a particular view
    PollForViewSyncCertificate(u64),
    /// Poll for new transactions
    PollForTransactions(u64),
    /// Poll for future leader
    PollFutureLeader(u64, K),
    /// Cancel polling for votes
    CancelPollForVotes(u64),
    /// Cancel polling for view sync votes.
    CancelPollForViewSyncVotes(u64),
    /// Cancel polling for proposals.
    CancelPollForProposal(u64),
    /// Cancel polling for the latest proposal.
    CancelPollForLatestProposal(u64),
    /// Cancel polling for the latest view sync certificate
    CancelPollForLatestViewSyncCertificate(u64),
    /// Cancal polling for DAC.
    CancelPollForDAC(u64),
    /// Cancel polling for view sync certificate.
    CancelPollForViewSyncCertificate(u64),
    /// Cancel polling for VID disperse data
    CancelPollForVIDDisperse(u64),
    /// Cancel polling for transactions
    CancelPollForTransactions(u64),
}

impl<K: SignatureKey> ConsensusIntentEvent<K> {
    /// Get the view number of the event.
    #[must_use]
    pub fn view_number(&self) -> u64 {
        match &self {
            ConsensusIntentEvent::PollForVotes(view_number)
            | ConsensusIntentEvent::PollForProposal(view_number)
            | ConsensusIntentEvent::PollForDAC(view_number)
            | ConsensusIntentEvent::PollForViewSyncVotes(view_number)
            | ConsensusIntentEvent::CancelPollForViewSyncVotes(view_number)
            | ConsensusIntentEvent::CancelPollForVotes(view_number)
            | ConsensusIntentEvent::CancelPollForProposal(view_number)
            | ConsensusIntentEvent::CancelPollForLatestProposal(view_number)
            | ConsensusIntentEvent::CancelPollForLatestViewSyncCertificate(view_number)
            | ConsensusIntentEvent::PollForVIDDisperse(view_number)
            | ConsensusIntentEvent::CancelPollForVIDDisperse(view_number)
            | ConsensusIntentEvent::CancelPollForDAC(view_number)
            | ConsensusIntentEvent::CancelPollForViewSyncCertificate(view_number)
            | ConsensusIntentEvent::PollForViewSyncCertificate(view_number)
            | ConsensusIntentEvent::PollForTransactions(view_number)
            | ConsensusIntentEvent::CancelPollForTransactions(view_number)
            | ConsensusIntentEvent::PollFutureLeader(view_number, _) => *view_number,
            ConsensusIntentEvent::PollForLatestProposal
            | ConsensusIntentEvent::PollForLatestViewSyncCertificate => 1,
        }
    }
}

/// common traits we would like our network messages to implement
pub trait NetworkMsg:
    Serialize + for<'a> Deserialize<'a> + Clone + Sync + Send + Debug + 'static
{
}

impl NetworkMsg for Vec<u8> {}

/// a message
pub trait ViewMessage<TYPES: NodeType> {
    /// get the view out of the message
    fn get_view_number(&self) -> TYPES::Time;
    // TODO move out of this trait.
    /// get the purpose of the message
    fn purpose(&self) -> MessagePurpose;
}

/// represents a networking implmentration
/// exposes low level API for interacting with a network
/// intended to be implemented for libp2p, the centralized server,
/// and memory network
#[async_trait]
pub trait ConnectedNetwork<M: NetworkMsg, K: SignatureKey + 'static>:
    Clone + Send + Sync + 'static
{
    /// Pauses the underlying network
    fn pause(&self);

    /// Resumes the underlying network
    fn resume(&self);

    /// Blocks until the network is successfully initialized
    async fn wait_for_ready(&self);

    /// checks if the network is ready
    /// nonblocking
    async fn is_ready(&self) -> bool;

    /// Blocks until the network is shut down
    /// then returns true
    fn shut_down<'a, 'b>(&'a self) -> BoxSyncFuture<'b, ()>
    where
        'a: 'b,
        Self: 'b;

    /// Broadcast a message to all members in the quorum
    async fn quorum_broadcast_message(
        &self,
        message: M,
        recipients: BTreeSet<K>,
    ) -> Result<(), NetworkError>;

    /// Broadcast a message to all members in the DA committee
    async fn da_broadcast_message(
        &self,
        message: M,
        recipients: BTreeSet<K>,
    ) -> Result<(), NetworkError>;

    /// Sends a direct message to a specific node
    /// blocking
    async fn direct_message(&self, message: M, recipient: K) -> Result<(), NetworkError>;

    /// Receive one or many messages from the underlying network.
    ///
<<<<<<< HEAD
    /// Will unwrap the underlying `NetworkMessage`
    /// blocking
=======
    /// # Errors
    /// If there is a network-related failure.
>>>>>>> 2ebe1269
    async fn recv_msgs(&self) -> Result<Vec<M>, NetworkError>;

    /// queues lookup of a node
    async fn queue_node_lookup(
        &self,
        _view_number: ViewNumber,
        _pk: K,
    ) -> Result<(), UnboundedSendError<Option<(ViewNumber, K)>>> {
        Ok(())
    }

    /// Injects consensus data such as view number into the networking implementation
    /// blocking
    /// Ideally we would pass in the `Time` type, but that requires making the entire trait generic over NodeType
    async fn inject_consensus_info(&self, _event: ConsensusIntentEvent<K>) {}

    /// handles view update
    async fn update_view(&self, _view: &u64) {}
}

/// Describes additional functionality needed by the test network implementation
pub trait TestableNetworkingImplementation<TYPES: NodeType>
where
    Self: Sized,
{
    /// generates a network given an expected node count
    #[allow(clippy::type_complexity)]
    fn generator(
        expected_node_count: usize,
        num_bootstrap: usize,
        network_id: usize,
        da_committee_size: usize,
        is_da: bool,
        reliability_config: Option<Box<dyn NetworkReliability>>,
    ) -> Box<dyn Fn(u64) -> (Arc<Self>, Arc<Self>) + 'static>;

    /// Get the number of messages in-flight.
    ///
    /// Some implementations will not be able to tell how many messages there are in-flight. These implementations should return `None`.
    fn in_flight_message_count(&self) -> Option<usize>;
}

/// Changes that can occur in the network
#[derive(Debug)]
pub enum NetworkChange<P: SignatureKey> {
    /// A node is connected
    NodeConnected(P),

    /// A node is disconnected
    NodeDisconnected(P),
}

/// interface describing how reliable the network is
#[async_trait]
pub trait NetworkReliability: Debug + Sync + std::marker::Send + DynClone + 'static {
    /// Sample from bernoulli distribution to decide whether
    /// or not to keep a packet
    /// # Panics
    ///
    /// Panics if `self.keep_numerator > self.keep_denominator`
    ///
    fn sample_keep(&self) -> bool {
        true
    }

    /// sample from uniform distribution to decide whether
    /// or not to keep a packet
    fn sample_delay(&self) -> Duration {
        std::time::Duration::ZERO
    }

    /// scramble the packet
    fn scramble(&self, msg: Vec<u8>) -> Vec<u8> {
        msg
    }

    /// number of times to repeat the packet
    fn sample_repeat(&self) -> usize {
        1
    }

    /// given a message and a way to send the message,
    /// decide whether or not to send the message
    /// how long to delay the message
    /// whether or not to send duplicates
    /// and whether or not to include noise with the message
    /// then send the message
    /// note: usually self is stored in a rwlock
    /// so instead of doing the sending part, we just fiddle with the message
    /// then return a future that does the sending and delaying
    fn chaos_send_msg(
        &self,
        msg: Vec<u8>,
        send_fn: Arc<dyn Send + Sync + 'static + Fn(Vec<u8>) -> BoxSyncFuture<'static, ()>>,
    ) -> BoxSyncFuture<'static, ()> {
        let sample_keep = self.sample_keep();
        let delay = self.sample_delay();
        let repeats = self.sample_repeat();
        let mut msgs = Vec::new();
        for _idx in 0..repeats {
            let scrambled = self.scramble(msg.clone());
            msgs.push(scrambled);
        }
        let closure = async move {
            if sample_keep {
                async_sleep(delay).await;
                for msg in msgs {
                    send_fn(msg).await;
                }
            }
        };
        Box::pin(closure)
    }
}

// hack to get clone
dyn_clone::clone_trait_object!(NetworkReliability);

/// ideal network
#[derive(Clone, Copy, Debug, Default)]
pub struct PerfectNetwork {}

impl NetworkReliability for PerfectNetwork {}

/// A synchronous network. Packets may be delayed, but are guaranteed
/// to arrive within `timeout` ns
#[derive(Clone, Copy, Debug, Default)]
pub struct SynchronousNetwork {
    /// Max value in milliseconds that a packet may be delayed
    pub delay_high_ms: u64,
    /// Lowest value in milliseconds that a packet may be delayed
    pub delay_low_ms: u64,
}

impl NetworkReliability for SynchronousNetwork {
    /// never drop a packet
    fn sample_keep(&self) -> bool {
        true
    }
    fn sample_delay(&self) -> Duration {
        Duration::from_millis(
            Uniform::new_inclusive(self.delay_low_ms, self.delay_high_ms)
                .sample(&mut rand::thread_rng()),
        )
    }
}

/// An asynchronous network. Packets may be dropped entirely
/// or delayed for arbitrarily long periods
/// probability that packet is kept = `keep_numerator` / `keep_denominator`
/// packet delay is obtained by sampling from a uniform distribution
/// between `delay_low_ms` and `delay_high_ms`, inclusive
#[derive(Debug, Clone, Copy)]
pub struct AsynchronousNetwork {
    /// numerator for probability of keeping packets
    pub keep_numerator: u32,
    /// denominator for probability of keeping packets
    pub keep_denominator: u32,
    /// lowest value in milliseconds that a packet may be delayed
    pub delay_low_ms: u64,
    /// highest value in milliseconds that a packet may be delayed
    pub delay_high_ms: u64,
}

impl NetworkReliability for AsynchronousNetwork {
    fn sample_keep(&self) -> bool {
        Bernoulli::from_ratio(self.keep_numerator, self.keep_denominator)
            .unwrap()
            .sample(&mut rand::thread_rng())
    }
    fn sample_delay(&self) -> Duration {
        Duration::from_millis(
            Uniform::new_inclusive(self.delay_low_ms, self.delay_high_ms)
                .sample(&mut rand::thread_rng()),
        )
    }
}

/// An partially synchronous network. Behaves asynchronously
/// until some arbitrary time bound, GST,
/// then synchronously after GST
#[allow(clippy::similar_names)]
#[derive(Debug, Clone, Copy)]
pub struct PartiallySynchronousNetwork {
    /// asynchronous portion of network
    pub asynchronous: AsynchronousNetwork,
    /// synchronous portion of network
    pub synchronous: SynchronousNetwork,
    /// time when GST occurs
    pub gst: std::time::Duration,
    /// when the network was started
    pub start: std::time::Instant,
}

impl NetworkReliability for PartiallySynchronousNetwork {
    /// never drop a packet
    fn sample_keep(&self) -> bool {
        true
    }
    fn sample_delay(&self) -> Duration {
        // act asyncronous before gst
        if self.start.elapsed() < self.gst {
            if self.asynchronous.sample_keep() {
                self.asynchronous.sample_delay()
            } else {
                // assume packet was "dropped" and will arrive after gst
                self.synchronous.sample_delay() + self.gst
            }
        } else {
            // act syncronous after gst
            self.synchronous.sample_delay()
        }
    }
}

impl Default for AsynchronousNetwork {
    // disable all chance of failure
    fn default() -> Self {
        AsynchronousNetwork {
            keep_numerator: 1,
            keep_denominator: 1,
            delay_low_ms: 0,
            delay_high_ms: 0,
        }
    }
}

impl Default for PartiallySynchronousNetwork {
    fn default() -> Self {
        PartiallySynchronousNetwork {
            synchronous: SynchronousNetwork::default(),
            asynchronous: AsynchronousNetwork::default(),
            gst: std::time::Duration::new(0, 0),
            start: std::time::Instant::now(),
        }
    }
}

impl SynchronousNetwork {
    /// create new `SynchronousNetwork`
    #[must_use]
    pub fn new(timeout: u64, delay_low_ms: u64) -> Self {
        SynchronousNetwork {
            delay_high_ms: timeout,
            delay_low_ms,
        }
    }
}

impl AsynchronousNetwork {
    /// create new `AsynchronousNetwork`
    #[must_use]
    pub fn new(
        keep_numerator: u32,
        keep_denominator: u32,
        delay_low_ms: u64,
        delay_high_ms: u64,
    ) -> Self {
        AsynchronousNetwork {
            keep_numerator,
            keep_denominator,
            delay_low_ms,
            delay_high_ms,
        }
    }
}

impl PartiallySynchronousNetwork {
    /// create new `PartiallySynchronousNetwork`
    #[allow(clippy::similar_names)]
    #[must_use]
    pub fn new(
        asynchronous: AsynchronousNetwork,
        synchronous: SynchronousNetwork,
        gst: std::time::Duration,
    ) -> Self {
        PartiallySynchronousNetwork {
            asynchronous,
            synchronous,
            gst,
            start: std::time::Instant::now(),
        }
    }
}

/// A chaotic network using all the networking calls
#[derive(Debug, Clone)]
pub struct ChaosNetwork {
    /// numerator for probability of keeping packets
    pub keep_numerator: u32,
    /// denominator for probability of keeping packets
    pub keep_denominator: u32,
    /// lowest value in milliseconds that a packet may be delayed
    pub delay_low_ms: u64,
    /// highest value in milliseconds that a packet may be delayed
    pub delay_high_ms: u64,
    /// lowest value of repeats for a message
    pub repeat_low: usize,
    /// highest value of repeats for a message
    pub repeat_high: usize,
}

impl NetworkReliability for ChaosNetwork {
    fn sample_keep(&self) -> bool {
        Bernoulli::from_ratio(self.keep_numerator, self.keep_denominator)
            .unwrap()
            .sample(&mut rand::thread_rng())
    }

    fn sample_delay(&self) -> Duration {
        Duration::from_millis(
            Uniform::new_inclusive(self.delay_low_ms, self.delay_high_ms)
                .sample(&mut rand::thread_rng()),
        )
    }

    fn sample_repeat(&self) -> usize {
        Uniform::new_inclusive(self.repeat_low, self.repeat_high).sample(&mut rand::thread_rng())
    }
}<|MERGE_RESOLUTION|>--- conflicted
+++ resolved
@@ -313,13 +313,8 @@
 
     /// Receive one or many messages from the underlying network.
     ///
-<<<<<<< HEAD
-    /// Will unwrap the underlying `NetworkMessage`
-    /// blocking
-=======
     /// # Errors
     /// If there is a network-related failure.
->>>>>>> 2ebe1269
     async fn recv_msgs(&self) -> Result<Vec<M>, NetworkError>;
 
     /// queues lookup of a node
