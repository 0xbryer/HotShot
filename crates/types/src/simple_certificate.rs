// Copyright (c) 2021-2024 Espresso Systems (espressosys.com)
// This file is part of the HotShot repository.

// You should have received a copy of the MIT License
// along with the HotShot repository. If not, see <https://mit-license.org/>.

//! Implementations of the simple certificate type.  Used for Quorum, DA, and Timeout Certificates

use std::{
    fmt::{self, Debug, Display, Formatter},
    hash::Hash,
    marker::PhantomData,
    num::NonZeroU64,
    sync::Arc,
};

use async_lock::RwLock;
use committable::{Commitment, Committable};
use primitive_types::U256;
use serde::{Deserialize, Serialize};
use utils::anytrace::*;

use crate::{
    data::serialize_signature2,
    message::UpgradeLock,
    simple_vote::{
        DaData, QuorumData, QuorumData2, QuorumMaker, TimeoutData, UpgradeProposalData,
        VersionedVoteData, ViewSyncCommitData, ViewSyncFinalizeData, ViewSyncPreCommitData,
        Voteable,
    },
    traits::{
        election::Membership,
        node_implementation::{ConsensusTime, NodeType, Versions},
        signature_key::SignatureKey,
    },
    vote::{Certificate, HasViewNumber},
};

/// Trait which allows use to inject different threshold calculations into a Certificate type
pub trait Threshold<TYPES: NodeType> {
    /// Calculate a threshold based on the membership
    fn threshold<MEMBERSHIP: Membership<TYPES>>(membership: &MEMBERSHIP) -> u64;
}

/// Defines a threshold which is 2f + 1 (Amount needed for Quorum)
#[derive(Serialize, Deserialize, Eq, Hash, PartialEq, Debug, Clone)]
pub struct SuccessThreshold {}

impl<TYPES: NodeType> Threshold<TYPES> for SuccessThreshold {
    fn threshold<MEMBERSHIP: Membership<TYPES>>(membership: &MEMBERSHIP) -> u64 {
        membership.success_threshold().into()
    }
}

/// Defines a threshold which is f + 1 (i.e at least one of the stake is honest)
#[derive(Serialize, Deserialize, Eq, Hash, PartialEq, Debug, Clone)]
pub struct OneHonestThreshold {}

impl<TYPES: NodeType> Threshold<TYPES> for OneHonestThreshold {
    fn threshold<MEMBERSHIP: Membership<TYPES>>(membership: &MEMBERSHIP) -> u64 {
        membership.failure_threshold().into()
    }
}

/// Defines a threshold which is 0.9n + 1 (i.e. over 90% of the nodes with stake)
#[derive(Serialize, Deserialize, Eq, Hash, PartialEq, Debug, Clone)]
pub struct UpgradeThreshold {}

impl<TYPES: NodeType> Threshold<TYPES> for UpgradeThreshold {
    fn threshold<MEMBERSHIP: Membership<TYPES>>(membership: &MEMBERSHIP) -> u64 {
        membership.upgrade_threshold().into()
    }
}

/// A certificate which can be created by aggregating many simple votes on the commitment.
#[derive(Serialize, Deserialize, Eq, Hash, PartialEq, Debug, Clone)]
pub struct SimpleCertificate<
    TYPES: NodeType,
    VOTEABLE: Voteable<TYPES>,
    THRESHOLD: Threshold<TYPES>,
> {
    /// The data this certificate is for.  I.e the thing that was voted on to create this Certificate
    pub data: VOTEABLE,
    /// commitment of all the votes this cert should be signed over
    vote_commitment: Commitment<VOTEABLE>,
    /// Which view this QC relates to
    pub view_number: TYPES::View,
    /// assembled signature for certificate aggregation
    pub signatures: Option<<TYPES::SignatureKey as SignatureKey>::QcType>,
    /// phantom data for `THRESHOLD` and `TYPES`
    pub _pd: PhantomData<(TYPES, THRESHOLD)>,
}

impl<TYPES: NodeType, VOTEABLE: Voteable<TYPES>, THRESHOLD: Threshold<TYPES>>
    SimpleCertificate<TYPES, VOTEABLE, THRESHOLD>
{
    /// Creates a new instance of `SimpleCertificate`
    pub fn new(
        data: VOTEABLE,
        vote_commitment: Commitment<VOTEABLE>,
        view_number: TYPES::View,
        signatures: Option<<TYPES::SignatureKey as SignatureKey>::QcType>,
        pd: PhantomData<(TYPES, THRESHOLD)>,
    ) -> Self {
        Self {
            data,
            vote_commitment,
            view_number,
            signatures,
            _pd: pd,
        }
    }
}

impl<TYPES: NodeType, VOTEABLE: Voteable<TYPES> + Committable, THRESHOLD: Threshold<TYPES>>
    Committable for SimpleCertificate<TYPES, VOTEABLE, THRESHOLD>
{
    fn commit(&self) -> Commitment<Self> {
        let signature_bytes = match self.signatures.as_ref() {
            Some(sigs) => serialize_signature2::<TYPES>(sigs),
            None => vec![],
        };
        committable::RawCommitmentBuilder::new("Certificate")
            .field("data", self.data.commit())
            .field("vote_commitment", self.vote_commitment)
            .field("view number", self.view_number.commit())
            .var_size_field("signatures", &signature_bytes)
            .finalize()
    }
}

<<<<<<< HEAD
impl<TYPES: NodeType, VOTEABLE: Voteable<TYPES> + 'static, THRESHOLD: Threshold<TYPES>>
    Certificate<TYPES> for SimpleCertificate<TYPES, VOTEABLE, THRESHOLD>
=======
impl<TYPES: NodeType, THRESHOLD: Threshold<TYPES>> Certificate<TYPES, DaData>
    for SimpleCertificate<TYPES, DaData, THRESHOLD>
>>>>>>> 723dc4a3
{
    type Voteable = DaData;
    type Threshold = THRESHOLD;

    fn create_signed_certificate<V: Versions>(
        vote_commitment: Commitment<VersionedVoteData<TYPES, DaData, V>>,
        data: Self::Voteable,
        sig: <TYPES::SignatureKey as SignatureKey>::QcType,
        view: TYPES::View,
    ) -> Self {
        let vote_commitment_bytes: [u8; 32] = vote_commitment.into();

        SimpleCertificate {
            data,
            vote_commitment: Commitment::from_raw(vote_commitment_bytes),
            view_number: view,
            signatures: Some(sig),
            _pd: PhantomData,
        }
    }
    async fn is_valid_cert<V: Versions>(
        &self,
        stake_table: Vec<<TYPES::SignatureKey as SignatureKey>::StakeTableEntry>,
        threshold: NonZeroU64,
        upgrade_lock: &UpgradeLock<TYPES, V>,
    ) -> bool {
        if self.view_number == TYPES::View::genesis() {
            return true;
        }
        let real_qc_pp = <TYPES::SignatureKey as SignatureKey>::public_parameter(
            stake_table,
            U256::from(u64::from(threshold)),
        );
        let Ok(commit) = self.data_commitment(upgrade_lock).await else {
            return false;
        };
        <TYPES::SignatureKey as SignatureKey>::check(
            &real_qc_pp,
            commit.as_ref(),
            self.signatures.as_ref().unwrap(),
        )
    }
    /// Proxy's to `Membership.stake`
    fn stake_table_entry<MEMBERSHIP: Membership<TYPES>>(
        membership: &MEMBERSHIP,
        pub_key: &TYPES::SignatureKey,
        epoch: TYPES::Epoch,
    ) -> Option<<TYPES::SignatureKey as SignatureKey>::StakeTableEntry> {
        membership.da_stake(pub_key, epoch)
    }

    /// Proxy's to `Membership.da_stake_table`
    fn stake_table<MEMBERSHIP: Membership<TYPES>>(
        membership: &MEMBERSHIP,
        epoch: TYPES::Epoch,
    ) -> Vec<<TYPES::SignatureKey as SignatureKey>::StakeTableEntry> {
        membership.da_stake_table(epoch)
    }
    /// Proxy's to `Membership.da_total_nodes`
    fn total_nodes<MEMBERSHIP: Membership<TYPES>>(
        membership: &MEMBERSHIP,
        epoch: TYPES::Epoch,
    ) -> usize {
        membership.da_total_nodes(epoch)
    }
    fn threshold<MEMBERSHIP: Membership<TYPES>>(membership: &MEMBERSHIP) -> u64 {
        membership.da_success_threshold().into()
    }
    fn data(&self) -> &Self::Voteable {
        &self.data
    }
    async fn data_commitment<V: Versions>(
        &self,
        upgrade_lock: &UpgradeLock<TYPES, V>,
    ) -> Result<Commitment<VersionedVoteData<TYPES, DaData, V>>> {
        Ok(
            VersionedVoteData::new(self.data.clone(), self.view_number, upgrade_lock)
                .await?
                .commit(),
        )
    }
}

impl<TYPES: NodeType, VOTEABLE: Voteable + 'static + QuorumMaker, THRESHOLD: Threshold<TYPES>>
    Certificate<TYPES, VOTEABLE> for SimpleCertificate<TYPES, VOTEABLE, THRESHOLD>
{
    type Voteable = VOTEABLE;
    type Threshold = THRESHOLD;

    fn create_signed_certificate<V: Versions>(
        vote_commitment: Commitment<VersionedVoteData<TYPES, VOTEABLE, V>>,
        data: Self::Voteable,
        sig: <TYPES::SignatureKey as SignatureKey>::QcType,
        view: TYPES::View,
    ) -> Self {
        let vote_commitment_bytes: [u8; 32] = vote_commitment.into();

        SimpleCertificate {
            data,
            vote_commitment: Commitment::from_raw(vote_commitment_bytes),
            view_number: view,
            signatures: Some(sig),
            _pd: PhantomData,
        }
    }
    async fn is_valid_cert<V: Versions>(
        &self,
        stake_table: Vec<<TYPES::SignatureKey as SignatureKey>::StakeTableEntry>,
        threshold: NonZeroU64,
        upgrade_lock: &UpgradeLock<TYPES, V>,
    ) -> bool {
        if self.view_number == TYPES::View::genesis() {
            return true;
        }
        let real_qc_pp = <TYPES::SignatureKey as SignatureKey>::public_parameter(
            stake_table,
            U256::from(u64::from(threshold)),
        );
        let Ok(commit) = self.data_commitment(upgrade_lock).await else {
            return false;
        };
        <TYPES::SignatureKey as SignatureKey>::check(
            &real_qc_pp,
            commit.as_ref(),
            self.signatures.as_ref().unwrap(),
        )
    }
    fn threshold<MEMBERSHIP: Membership<TYPES>>(membership: &MEMBERSHIP) -> u64 {
        THRESHOLD::threshold(membership)
    }

    fn stake_table_entry<MEMBERSHIP: Membership<TYPES>>(
        membership: &MEMBERSHIP,
        pub_key: &TYPES::SignatureKey,
        epoch: TYPES::Epoch,
    ) -> Option<<TYPES::SignatureKey as SignatureKey>::StakeTableEntry> {
        membership.stake(pub_key, epoch)
    }

    fn stake_table<MEMBERSHIP: Membership<TYPES>>(
        membership: &MEMBERSHIP,
        epoch: TYPES::Epoch,
    ) -> Vec<<TYPES::SignatureKey as SignatureKey>::StakeTableEntry> {
        membership.stake_table(epoch)
    }

    /// Proxy's to `Membership.total_nodes`
    fn total_nodes<MEMBERSHIP: Membership<TYPES>>(
        membership: &MEMBERSHIP,
        epoch: TYPES::Epoch,
    ) -> usize {
        membership.total_nodes(epoch)
    }

    fn data(&self) -> &Self::Voteable {
        &self.data
    }
    async fn data_commitment<V: Versions>(
        &self,
        upgrade_lock: &UpgradeLock<TYPES, V>,
    ) -> Result<Commitment<VersionedVoteData<TYPES, VOTEABLE, V>>> {
        Ok(
            VersionedVoteData::new(self.data.clone(), self.view_number, upgrade_lock)
                .await?
                .commit(),
        )
    }
}

impl<TYPES: NodeType, VOTEABLE: Voteable<TYPES> + 'static, THRESHOLD: Threshold<TYPES>>
    HasViewNumber<TYPES> for SimpleCertificate<TYPES, VOTEABLE, THRESHOLD>
{
    fn view_number(&self) -> TYPES::View {
        self.view_number
    }
}
impl<TYPES: NodeType> Display for QuorumCertificate<TYPES> {
    fn fmt(&self, f: &mut Formatter<'_>) -> fmt::Result {
        write!(f, "view: {:?}", self.view_number)
    }
}

impl<TYPES: NodeType> UpgradeCertificate<TYPES> {
    /// Determines whether or not a certificate is relevant (i.e. we still have time to reach a
    /// decide)
    ///
    /// # Errors
    /// Returns an error when the certificate is no longer relevant
    pub async fn is_relevant(
        &self,
        view_number: TYPES::View,
        decided_upgrade_certificate: Arc<RwLock<Option<Self>>>,
    ) -> Result<()> {
        let decided_upgrade_certificate_read = decided_upgrade_certificate.read().await;
        ensure!(
            self.data.decide_by >= view_number
                || decided_upgrade_certificate_read
                    .clone()
                    .is_some_and(|cert| cert == *self),
            "Upgrade certificate is no longer relevant."
        );

        Ok(())
    }

    /// Validate an upgrade certificate.
    /// # Errors
    /// Returns an error when the upgrade certificate is invalid.
    pub async fn validate<V: Versions>(
        upgrade_certificate: &Option<Self>,
        quorum_membership: &TYPES::Membership,
        epoch: TYPES::Epoch,
        upgrade_lock: &UpgradeLock<TYPES, V>,
    ) -> Result<()> {
        if let Some(ref cert) = upgrade_certificate {
            ensure!(
                cert.is_valid_cert(
                    quorum_membership.stake_table(epoch),
                    quorum_membership.upgrade_threshold(),
                    upgrade_lock
                )
                .await,
                "Invalid upgrade certificate."
            );
            Ok(())
        } else {
            Ok(())
        }
    }

    /// Given an upgrade certificate and a view, tests whether the view is in the period
    /// where we are upgrading, which requires that we propose with null blocks.
    pub fn upgrading_in(&self, view: TYPES::View) -> bool {
        view > self.data.old_version_last_view && view < self.data.new_version_first_view
    }
}

impl<TYPES: NodeType> QuorumCertificate<TYPES> {
    /// Convert a `QuorumCertificate` into a `QuorumCertificate2`
    pub fn to_qc2(self) -> QuorumCertificate2<TYPES> {
        let bytes: [u8; 32] = self.data.leaf_commit.into();
        let data = QuorumData2 {
            leaf_commit: Commitment::from_raw(bytes),
            epoch: TYPES::Epoch::genesis(),
        };

        let bytes: [u8; 32] = self.vote_commitment.into();
        let vote_commitment = Commitment::from_raw(bytes);

        SimpleCertificate {
            data,
            vote_commitment,
            view_number: self.view_number,
            signatures: self.signatures.clone(),
            _pd: PhantomData,
        }
    }
}

impl<TYPES: NodeType> QuorumCertificate2<TYPES> {
    /// Convert a `QuorumCertificate2` into a `QuorumCertificate`
    pub fn to_qc(self) -> QuorumCertificate<TYPES> {
        let bytes: [u8; 32] = self.data.leaf_commit.into();
        let data = QuorumData {
            leaf_commit: Commitment::from_raw(bytes),
        };

        let bytes: [u8; 32] = self.vote_commitment.into();
        let vote_commitment = Commitment::from_raw(bytes);

        SimpleCertificate {
            data,
            vote_commitment,
            view_number: self.view_number,
            signatures: self.signatures.clone(),
            _pd: PhantomData,
        }
    }
}

/// Type alias for a `QuorumCertificate`, which is a `SimpleCertificate` over `QuorumData`
pub type QuorumCertificate<TYPES> = SimpleCertificate<TYPES, QuorumData<TYPES>, SuccessThreshold>;
/// Type alias for a `QuorumCertificate2`, which is a `SimpleCertificate` over `QuorumData2`
pub type QuorumCertificate2<TYPES> = SimpleCertificate<TYPES, QuorumData2<TYPES>, SuccessThreshold>;
/// Type alias for a DA certificate over `DaData`
pub type DaCertificate<TYPES> = SimpleCertificate<TYPES, DaData<TYPES>, SuccessThreshold>;
/// Type alias for a Timeout certificate over a view number
pub type TimeoutCertificate<TYPES> = SimpleCertificate<TYPES, TimeoutData<TYPES>, SuccessThreshold>;
/// Type alias for a `ViewSyncPreCommit` certificate over a view number
pub type ViewSyncPreCommitCertificate2<TYPES> =
    SimpleCertificate<TYPES, ViewSyncPreCommitData<TYPES>, OneHonestThreshold>;
/// Type alias for a `ViewSyncCommit` certificate over a view number
pub type ViewSyncCommitCertificate2<TYPES> =
    SimpleCertificate<TYPES, ViewSyncCommitData<TYPES>, SuccessThreshold>;
/// Type alias for a `ViewSyncFinalize` certificate over a view number
pub type ViewSyncFinalizeCertificate2<TYPES> =
    SimpleCertificate<TYPES, ViewSyncFinalizeData<TYPES>, SuccessThreshold>;
/// Type alias for a `UpgradeCertificate`, which is a `SimpleCertificate` of `UpgradeProposalData`
pub type UpgradeCertificate<TYPES> =
    SimpleCertificate<TYPES, UpgradeProposalData<TYPES>, UpgradeThreshold>;<|MERGE_RESOLUTION|>--- conflicted
+++ resolved
@@ -129,19 +129,14 @@
     }
 }
 
-<<<<<<< HEAD
-impl<TYPES: NodeType, VOTEABLE: Voteable<TYPES> + 'static, THRESHOLD: Threshold<TYPES>>
-    Certificate<TYPES> for SimpleCertificate<TYPES, VOTEABLE, THRESHOLD>
-=======
-impl<TYPES: NodeType, THRESHOLD: Threshold<TYPES>> Certificate<TYPES, DaData>
-    for SimpleCertificate<TYPES, DaData, THRESHOLD>
->>>>>>> 723dc4a3
+impl<TYPES: NodeType, THRESHOLD: Threshold<TYPES>> Certificate<TYPES, DaData<TYPES>>
+    for SimpleCertificate<TYPES, DaData<TYPES>, THRESHOLD>
 {
-    type Voteable = DaData;
+    type Voteable = DaData<TYPES>;
     type Threshold = THRESHOLD;
 
     fn create_signed_certificate<V: Versions>(
-        vote_commitment: Commitment<VersionedVoteData<TYPES, DaData, V>>,
+        vote_commitment: Commitment<VersionedVoteData<TYPES, DaData<TYPES>, V>>,
         data: Self::Voteable,
         sig: <TYPES::SignatureKey as SignatureKey>::QcType,
         view: TYPES::View,
@@ -210,7 +205,7 @@
     async fn data_commitment<V: Versions>(
         &self,
         upgrade_lock: &UpgradeLock<TYPES, V>,
-    ) -> Result<Commitment<VersionedVoteData<TYPES, DaData, V>>> {
+    ) -> Result<Commitment<VersionedVoteData<TYPES, DaData<TYPES>, V>>> {
         Ok(
             VersionedVoteData::new(self.data.clone(), self.view_number, upgrade_lock)
                 .await?
@@ -219,8 +214,11 @@
     }
 }
 
-impl<TYPES: NodeType, VOTEABLE: Voteable + 'static + QuorumMaker, THRESHOLD: Threshold<TYPES>>
-    Certificate<TYPES, VOTEABLE> for SimpleCertificate<TYPES, VOTEABLE, THRESHOLD>
+impl<
+        TYPES: NodeType,
+        VOTEABLE: Voteable<TYPES> + 'static + QuorumMaker,
+        THRESHOLD: Threshold<TYPES>,
+    > Certificate<TYPES, VOTEABLE> for SimpleCertificate<TYPES, VOTEABLE, THRESHOLD>
 {
     type Voteable = VOTEABLE;
     type Threshold = THRESHOLD;
