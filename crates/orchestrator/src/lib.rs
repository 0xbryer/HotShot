--- conflicted
+++ resolved
@@ -144,12 +144,8 @@
             transactions_per_round: self.config.transactions_per_round,
             transaction_size: self.bench_results.transaction_size_in_bytes,
             rounds: self.config.rounds,
-<<<<<<< HEAD
-            leader_election_type: OrchestratorState::<KEY>::get_election_type(),
+            leader_election_type: OrchestratorState::<KEY>::election_type(),
             partial_results: self.bench_results.partial_results.clone(),
-=======
-            leader_election_type: OrchestratorState::<KEY>::election_type(),
->>>>>>> fcc4415c
             avg_latency_in_sec: self.bench_results.avg_latency_in_sec,
             minimum_latency_in_sec: self.bench_results.minimum_latency_in_sec,
             maximum_latency_in_sec: self.bench_results.maximum_latency_in_sec,
