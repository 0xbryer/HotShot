--- conflicted
+++ resolved
@@ -113,21 +113,12 @@
     use hotshot_testing::{
         block_types::{genesis_vid_commitment, TestBlockHeader, TestBlockPayload},
         node_types::TestTypes,
-<<<<<<< HEAD
-        state_types::TestValidatedState,
-=======
->>>>>>> e6b9f2d8
     };
     use hotshot_types::{
         data::{fake_commitment, Leaf},
         simple_certificate::QuorumCertificate,
         traits::{
-<<<<<<< HEAD
-            node_implementation::NodeType, signature_key::SignatureKey, states::ConsensusTime,
-            ValidatedState,
-=======
             node_implementation::NodeType, signature_key::SignatureKey, state::ConsensusTime,
->>>>>>> e6b9f2d8
         },
     };
     use std::marker::PhantomData;
@@ -156,10 +147,6 @@
             header,
             Some(payload),
             dummy_leaf_commit,
-<<<<<<< HEAD
-            TestValidatedState::initialize(&header),
-=======
->>>>>>> e6b9f2d8
             Vec::new(),
             <<TestTypes as NodeType>::SignatureKey as SignatureKey>::genesis_proposer_pk(),
         )
