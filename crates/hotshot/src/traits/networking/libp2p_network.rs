//! Libp2p based/production networking implementation
//! This module provides a libp2p based networking implementation where each node in the
//! network forms a tcp or udp connection to a subset of other nodes in the network
use super::NetworkingMetricsValue;
#[cfg(feature = "hotshot-testing")]
use async_compatibility_layer::art::async_block_on;
use async_compatibility_layer::{
    art::{async_sleep, async_spawn},
    channel::{bounded, unbounded, Sender, UnboundedReceiver, UnboundedSendError, UnboundedSender},
};
use async_lock::RwLock;
use async_trait::async_trait;
use bimap::BiHashMap;
use bincode::Options;
use hotshot_constants::{Version, LOOK_AHEAD, VERSION_0_1};
use hotshot_types::{
    boxed_sync,
    data::ViewNumber,
    traits::{
        network::{
            ConnectedNetwork, ConsensusIntentEvent, FailedToSerializeSnafu, NetworkError,
            NetworkMsg, Topic,
        },
        node_implementation::ConsensusTime,
        signature_key::SignatureKey,
    },
    BoxSyncFuture,
};
#[cfg(feature = "hotshot-testing")]
use hotshot_types::{
    message::{Message, MessageKind},
    traits::{
        network::{NetworkReliability, TestableNetworkingImplementation, ViewMessage},
        node_implementation::NodeType,
    },
};
use hotshot_utils::{bincode::bincode_opts, version::read_version};
use libp2p_identity::PeerId;
#[cfg(feature = "hotshot-testing")]
use libp2p_networking::network::{MeshParams, NetworkNodeConfigBuilder};

use libp2p_networking::{
    network::{
        spawn_network_node,
        NetworkEvent::{self, DirectRequest, DirectResponse, GossipMsg},
        NetworkNodeConfig, NetworkNodeHandle, NetworkNodeReceiver, NetworkNodeType,
    },
    reexport::Multiaddr,
};

use serde::Serialize;
use snafu::ResultExt;
#[cfg(feature = "hotshot-testing")]
use std::{collections::HashSet, num::NonZeroUsize, str::FromStr};

use futures::{
    future::{join_all, Either},
    FutureExt,
};
use std::{
    collections::BTreeSet,
    fmt::Debug,
    sync::{
        atomic::{AtomicBool, AtomicU64, Ordering},
        Arc,
    },
    time::Duration,
};
use tracing::{error, info, instrument, warn};

/// convienence alias for the type for bootstrap addresses
/// concurrency primitives are needed for having tests
pub type BootstrapAddrs = Arc<RwLock<Vec<(Option<PeerId>, Multiaddr)>>>;

/// hardcoded topic of QC used
pub const QC_TOPIC: &str = "global";

/// Stubbed out Ack
///
/// Note: as part of versioning for upgradability,
/// all network messages must begin with a 4-byte version number.
///
/// Hence:
///   * `Empty` *must* be a struct (enums are serialized with a leading byte for the variant), and
///   * we must have an explicit version field.
#[derive(Serialize)]
pub struct Empty {
    /// network protocol version number in use
    version: Version,
}

impl<M: NetworkMsg, K: SignatureKey + 'static> Debug for Libp2pNetwork<M, K> {
    fn fmt(&self, f: &mut std::fmt::Formatter<'_>) -> std::fmt::Result {
        f.debug_struct("Libp2p").field("inner", &"inner").finish()
    }
}

/// Type alias for a shared collection of peerid, multiaddrs
pub type PeerInfoVec = Arc<RwLock<Vec<(Option<PeerId>, Multiaddr)>>>;

/// The underlying state of the libp2p network
#[derive(Debug)]
struct Libp2pNetworkInner<M: NetworkMsg, K: SignatureKey + 'static> {
    /// this node's public key
    pk: K,
    /// handle to control the network
    handle: Arc<NetworkNodeHandle>,
    /// map of known replica peer ids to public keys
    receiver: UnboundedReceiver<M>,
    /// Sender for broadcast messages
    sender: UnboundedSender<M>,
    /// Sender for node lookup (relevant view number, key of node) (None for shutdown)
    node_lookup_send: UnboundedSender<Option<(ViewNumber, K)>>,
    /// this is really cheating to enable local tests
    /// hashset of (bootstrap_addr, peer_id)
    bootstrap_addrs: PeerInfoVec,
    /// bootstrap
    bootstrap_addrs_len: usize,
    /// whether or not the network is ready to send
    is_ready: Arc<AtomicBool>,
    /// max time before dropping message due to DHT error
    dht_timeout: Duration,
    /// whether or not we've bootstrapped into the DHT yet
    is_bootstrapped: Arc<AtomicBool>,
    /// The networking metrics we're keeping track of
    metrics: NetworkingMetricsValue,
    /// The topics we're currently subscribed to
    subscribed_topics: Arc<RwLock<HashSet<Topic>>>,
    /// the latest view number (for node lookup purposes)
    /// NOTE: supposed to represent a ViewNumber but we
    /// haven't made that atomic yet and we prefer lock-free
    latest_seen_view: Arc<AtomicU64>,
    #[cfg(feature = "hotshot-testing")]
    /// reliability_config
    reliability_config: Option<Box<dyn NetworkReliability>>,
    /// if we're a member of the DA committee or not
    is_da: bool,
    /// Killswitch sender
    kill_switch: Sender<()>,
}

/// Networking implementation that uses libp2p
/// generic over `M` which is the message type
#[derive(Clone)]
pub struct Libp2pNetwork<M: NetworkMsg, K: SignatureKey + 'static> {
    /// holds the state of the libp2p network
    inner: Arc<Libp2pNetworkInner<M, K>>,
}

#[cfg(feature = "hotshot-testing")]
impl<TYPES: NodeType> TestableNetworkingImplementation<TYPES>
    for Libp2pNetwork<Message<TYPES>, TYPES::SignatureKey>
where
    MessageKind<TYPES>: ViewMessage<TYPES>,
{
    /// Returns a boxed function `f(node_id, public_key) -> Libp2pNetwork`
    /// with the purpose of generating libp2p networks.
    /// Generates `num_bootstrap` bootstrap nodes. The remainder of nodes are normal
    /// nodes with sane defaults.
    /// # Panics
    /// Returned function may panic either:
    /// - An invalid configuration
    ///   (probably an issue with the defaults of this function)
    /// - An inability to spin up the replica's network
    #[allow(clippy::panic)]
    fn generator(
        expected_node_count: usize,
        num_bootstrap: usize,
        _network_id: usize,
        da_committee_size: usize,
        _is_da: bool,
        reliability_config: Option<Box<dyn NetworkReliability>>,
    ) -> Box<dyn Fn(u64) -> (Arc<Self>, Arc<Self>) + 'static> {
        assert!(
            da_committee_size <= expected_node_count,
            "DA committee size must be less than or equal to total # nodes"
        );
        let bootstrap_addrs: PeerInfoVec = Arc::default();
        // We assign known_nodes' public key and stake value rather than read from config file since it's a test
        let mut all_keys = BTreeSet::new();
        let mut da_keys = BTreeSet::new();

        for i in 0u64..(expected_node_count as u64) {
            let privkey = TYPES::SignatureKey::generated_from_seed_indexed([0u8; 32], i).1;
            let pubkey = TYPES::SignatureKey::from_private(&privkey);
            if i < da_committee_size as u64 {
                da_keys.insert(pubkey.clone());
            }
            all_keys.insert(pubkey);
        }

        // NOTE uncomment this for easier debugging
        // let start_port = 5000;
        Box::new({
            move |node_id| {
                info!(
                    "GENERATOR: Node id {:?}, is bootstrap: {:?}",
                    node_id,
                    node_id < num_bootstrap as u64
                );

                // pick a free, unused UDP port for testing
                let port = portpicker::pick_unused_port().expect("Could not find an open port");

                let addr =
                    Multiaddr::from_str(&format!("/ip4/127.0.0.1/udp/{port}/quic-v1")).unwrap();

                // We assign node's public key and stake value rather than read from config file since it's a test
                let privkey =
                    TYPES::SignatureKey::generated_from_seed_indexed([0u8; 32], node_id).1;
                let pubkey = TYPES::SignatureKey::from_private(&privkey);
                // we want the majority of peers to have this lying around.
                let replication_factor = NonZeroUsize::new(2 * expected_node_count / 3).unwrap();
                let config = if node_id < num_bootstrap as u64 {
                    NetworkNodeConfigBuilder::default()
                        // NOTICE the implicit assumption that bootstrap is less
                        // than half the network. This seems reasonable.
                        .mesh_params(Some(MeshParams {
                            mesh_n_high: expected_node_count,
                            mesh_n_low: 5,
                            mesh_outbound_min: 3,
                            // the worst case of 7/2+3 > 5
                            mesh_n: (expected_node_count / 2 + 3),
                        }))
                        .replication_factor(replication_factor)
                        .node_type(NetworkNodeType::Bootstrap)
                        .bound_addr(Some(addr))
                        .to_connect_addrs(HashSet::default())
                        // setting to sane defaults
                        .ttl(None)
                        .republication_interval(None)
                        .build()
                        .unwrap()
                } else {
                    NetworkNodeConfigBuilder::default()
                        // NOTE I'm hardcoding these because this is probably the MAX
                        // parameters. If there aren't this many nodes, gossip keeps looking
                        // for more. That is fine.
                        .mesh_params(Some(MeshParams {
                            mesh_n_high: 15,
                            mesh_n_low: 5,
                            mesh_outbound_min: 4,
                            mesh_n: 8,
                        }))
                        .replication_factor(replication_factor)
                        .node_type(NetworkNodeType::Regular)
                        .bound_addr(Some(addr))
                        .to_connect_addrs(HashSet::default())
                        // setting to sane defaults
                        .ttl(None)
                        .republication_interval(None)
                        .build()
                        .unwrap()
                };
                let bootstrap_addrs_ref = bootstrap_addrs.clone();
                let da = da_keys.clone();
                let reliability_config_dup = reliability_config.clone();
                let net = Arc::new(async_block_on(async move {
                    match Libp2pNetwork::new(
                        NetworkingMetricsValue::default(),
                        config,
                        pubkey.clone(),
                        bootstrap_addrs_ref,
                        num_bootstrap,
                        usize::try_from(node_id).unwrap(),
                        #[cfg(feature = "hotshot-testing")]
                        reliability_config_dup,
                        da.contains(&pubkey),
                    )
                    .await
                    {
                        Ok(network) => network,
                        Err(err) => {
                            panic!("Failed to create libp2p network: {err:?}");
                        }
                    }
                }));
                (net.clone(), net)
            }
        })
    }

    fn in_flight_message_count(&self) -> Option<usize> {
        None
    }
}

impl<M: NetworkMsg, K: SignatureKey + 'static> Libp2pNetwork<M, K> {
    /// Returns when network is ready
    pub async fn wait_for_ready(&self) {
        loop {
            if self.inner.is_ready.load(Ordering::Relaxed) {
                break;
            }
            async_sleep(Duration::from_secs(1)).await;
        }
        info!("LIBP2P: IS READY GOT TRIGGERED!!");
    }

    /// Constructs new network for a node. Note that this network is unconnected.
    /// One must call `connect` in order to connect.
    /// * `config`: the configuration of the node
    /// * `pk`: public key associated with the node
    /// * `bootstrap_addrs`: rwlock containing the bootstrap addrs
    /// # Errors
    /// Returns error in the event that the underlying libp2p network
    /// is unable to create a network.
    ///
    /// # Panics
    ///
    /// This will panic if there are less than 5 bootstrap nodes
    #[allow(clippy::too_many_arguments)]
    pub async fn new(
        metrics: NetworkingMetricsValue,
        config: NetworkNodeConfig,
        pk: K,
        bootstrap_addrs: BootstrapAddrs,
        bootstrap_addrs_len: usize,
        id: usize,
        // HACK
        #[cfg(feature = "hotshot-testing")] reliability_config: Option<Box<dyn NetworkReliability>>,
        is_da: bool,
    ) -> Result<Libp2pNetwork<M, K>, NetworkError> {
        assert!(bootstrap_addrs_len > 4, "Need at least 5 bootstrap nodes");
        let (mut rx, network_handle) = spawn_network_node(config.clone(), id)
            .await
            .map_err(Into::<NetworkError>::into)?;
        // Make bootstrap mappings known
        if matches!(
            network_handle.config().node_type,
            NetworkNodeType::Bootstrap
        ) {
            let addr = network_handle.listen_addr();
            let pid = network_handle.peer_id();
            let mut bs_cp = bootstrap_addrs.write().await;
            bs_cp.push((Some(pid), addr));
            drop(bs_cp);
        }

        let mut pubkey_pid_map = BiHashMap::new();
        pubkey_pid_map.insert(pk.clone(), network_handle.peer_id());

        // unbounded channels may not be the best choice (spammed?)
        // if bounded figure out a way to log dropped msgs
        let (sender, receiver) = unbounded();
        let (node_lookup_send, node_lookup_recv) = unbounded();
        let (kill_tx, kill_rx) = bounded(1);
        rx.set_kill_switch(kill_rx);

        let mut result = Libp2pNetwork {
            inner: Arc::new(Libp2pNetworkInner {
                handle: Arc::new(network_handle),
                receiver,
                sender: sender.clone(),
                pk,
                bootstrap_addrs_len,
                bootstrap_addrs,
                is_ready: Arc::new(AtomicBool::new(false)),
                // This is optimal for 10-30 nodes. TODO: parameterize this for both tests and examples
                // https://github.com/EspressoSystems/HotShot/issues/2088
                dht_timeout: Duration::from_secs(120),
                is_bootstrapped: Arc::new(AtomicBool::new(false)),
                metrics,
                node_lookup_send,
                subscribed_topics: Arc::default(),
                // Start the latest view from 0. "Latest" refers to "most recent view we are polling for
                // proposals on". We need this because to have consensus info injected we need a working
                // network already. In the worst case, we send a few lookups we don't need.
                latest_seen_view: Arc::new(AtomicU64::new(0)),
                #[cfg(feature = "hotshot-testing")]
                reliability_config,
                is_da,
                kill_switch: kill_tx,
            }),
        };

        result.handle_event_generator(sender, rx);
        result.spawn_node_lookup(node_lookup_recv);
        result.spawn_connect(id);

        Ok(result)
    }

    /// Spawns task for looking up nodes pre-emptively
    #[allow(clippy::cast_sign_loss, clippy::cast_precision_loss)]
    fn spawn_node_lookup(&self, node_lookup_recv: UnboundedReceiver<Option<(ViewNumber, K)>>) {
        let handle = self.inner.handle.clone();
        let dht_timeout = self.inner.dht_timeout;
        let latest_seen_view = self.inner.latest_seen_view.clone();

        // deals with handling lookup queue. should be infallible
        async_spawn(async move {
            // cancels on shutdown
            while let Ok(Some((view_number, pk))) = node_lookup_recv.recv().await {
                /// defines lookahead threshold based on the constant
                #[allow(clippy::cast_possible_truncation)]
                const THRESHOLD: u64 = (LOOK_AHEAD as f64 * 0.8) as u64;

                info!("Performing lookup for peer {:?}", pk);

                // only run if we are not too close to the next view number
                if latest_seen_view.load(Ordering::Relaxed) + THRESHOLD <= *view_number {
                    // look up
                    if let Err(err) = handle.lookup_node::<K>(pk.clone(), dht_timeout).await {
                        error!("Failed to perform lookup for key {:?}: {}", pk, err);
                    };
                }
            }
        });
    }

    /// Initiates connection to the outside world
    fn spawn_connect(&mut self, id: usize) {
        let pk = self.inner.pk.clone();
        let bootstrap_ref = self.inner.bootstrap_addrs.clone();
        let num_bootstrap = self.inner.bootstrap_addrs_len;
        let handle = self.inner.handle.clone();
        let is_bootstrapped = self.inner.is_bootstrapped.clone();
        let node_type = self.inner.handle.config().node_type;
        let metrics_connected_peers = self.inner.clone();
        let subscribed_topics = self.inner.subscribed_topics.clone();
        let is_da = self.inner.is_da;
        async_spawn({
            let is_ready = self.inner.is_ready.clone();
            async move {
                let bs_addrs = loop {
                    let bss = bootstrap_ref.read().await;
                    let bs_addrs = bss.clone();
                    drop(bss);
                    if bs_addrs.len() >= num_bootstrap {
                        break bs_addrs;
                    }
                    info!(
                        "NODE {:?} bs addr len {:?}, number of bootstrap expected {:?}",
                        id,
                        bs_addrs.len(),
                        num_bootstrap
                    );
                };
                handle.add_known_peers(bs_addrs).await.unwrap();

                handle.begin_bootstrap().await?;

                while !is_bootstrapped.load(Ordering::Relaxed) {
                    async_sleep(Duration::from_secs(1)).await;
                }

                // Subscribe to the global topic
                handle.subscribe(QC_TOPIC.to_string()).await.unwrap();
                // Add to our internal list of subscribed topics so we can short-circuit
                // broadcast to ourselves
                subscribed_topics.write().await.insert(Topic::Global);

                // only subscribe to DA events if we are DA
                if is_da {
                    handle.subscribe("DA".to_string()).await.unwrap();
                    subscribed_topics.write().await.insert(Topic::DA);
                }
                // TODO figure out some way of passing in ALL keypairs. That way we can add the
                // global topic to the topic map
                // NOTE this wont' work without this change

                info!(
                    "peer {:?} waiting for publishing, type: {:?}",
                    handle.peer_id(),
                    node_type
                );

                // we want our records published before
                // we begin participating in consensus
                while handle.put_record(&pk, &handle.peer_id()).await.is_err() {
                    async_sleep(Duration::from_secs(1)).await;
                }
                info!(
                    "Node {:?} is ready, type: {:?}",
                    handle.peer_id(),
                    node_type
                );

                while handle.put_record(&handle.peer_id(), &pk).await.is_err() {
                    async_sleep(Duration::from_secs(1)).await;
                }
                // 10 minute timeout
                let timeout_duration = Duration::from_secs(600);
                // perform connection
                info!("WAITING TO CONNECT ON NODE {:?}", id);
                handle
                    .wait_to_connect(4, id, timeout_duration)
                    .await
                    .unwrap();
                info!(
                    "node {:?} is barring bootstrap, type: {:?}",
                    handle.peer_id(),
                    node_type
                );

                let connected_num = handle.num_connected().await?;
                metrics_connected_peers
                    .metrics
                    .connected_peers
                    .set(connected_num);

                is_ready.store(true, Ordering::Relaxed);
                info!("STARTING CONSENSUS ON {:?}", handle.peer_id());
                Ok::<(), NetworkError>(())
            }
        });
    }

    /// Handle events for Version 0.1 of the protocol.
    async fn handle_recvd_events_0_1(
        &self,
        msg: NetworkEvent,
        sender: &UnboundedSender<M>,
    ) -> Result<(), NetworkError> {
        match msg {
            GossipMsg(msg) => {
                let result: Result<M, _> = bincode_opts().deserialize(&msg);
                if let Ok(result) = result {
                    sender
                        .send(result)
                        .await
                        .map_err(|_| NetworkError::ChannelSend)?;
                }
            }
            DirectRequest(msg, _pid, chan) => {
                let result: Result<M, _> = bincode_opts()
                    .deserialize(&msg)
                    .context(FailedToSerializeSnafu);
                if let Ok(result) = result {
                    sender
                        .send(result)
                        .await
                        .map_err(|_| NetworkError::ChannelSend)?;
                }
                if self
                    .inner
                    .handle
                    .direct_response(
                        chan,
                        &Empty {
                            version: VERSION_0_1,
                        },
                    )
                    .await
                    .is_err()
                {
                    error!("failed to ack!");
                };
            }
            DirectResponse(msg, _) => {
                let _result: Result<M, _> = bincode_opts()
                    .deserialize(&msg)
                    .context(FailedToSerializeSnafu);
            }
            NetworkEvent::IsBootstrapped => {
                error!("handle_recvd_events_0_1 received `NetworkEvent::IsBootstrapped`, which should be impossible.");
            }
        }
        Ok::<(), NetworkError>(())
    }

    /// task to propagate messages to handlers
    /// terminates on shut down of network
    fn handle_event_generator(
        &self,
        sender: UnboundedSender<M>,
        mut network_rx: NetworkNodeReceiver,
    ) {
        let handle = self.clone();
        let is_bootstrapped = self.inner.is_bootstrapped.clone();
        async_spawn(async move {
            let Some(mut kill_switch) = network_rx.take_kill_switch() else {
                tracing::error!(
                    "`spawn_handle` was called on a network handle that was already closed"
                );
                return;
            };
            let mut kill_switch = kill_switch.recv().boxed();
            let mut next_msg = network_rx.recv().boxed();

            loop {
                let msg_or_killed = futures::future::select(next_msg, kill_switch).await;
                match msg_or_killed {
                    Either::Left((Ok(message), other_stream)) => {
                        match &message {
                            NetworkEvent::IsBootstrapped => {
                                is_bootstrapped.store(true, Ordering::Relaxed);
                            }
                            GossipMsg(raw) | DirectRequest(raw, _, _) | DirectResponse(raw, _) => {
                                let message_version = read_version(raw);
                                match message_version {
                                    Some(VERSION_0_1) => {
                                        let _ =
                                            handle.handle_recvd_events_0_1(message, &sender).await;
                                    }
                                    Some(version) => {
                                        warn!(
                                "Received message with unsupported version: {:?}.\n\nPayload:\n\n{:?}",
                                version, message
                            );
                                    }
                                    _ => {
                                        warn!(
                                "Received message with unreadable version number.\n\nPayload:\n\n{:?}",
                                message
                            );
                                    }
                                }
                            }
                        };
                        // re-set the `kill_switch` for the next loop
                        kill_switch = other_stream;
                        // re-set `receiver.recv()` for the next loop
                        next_msg = network_rx.recv().boxed();
                    }
                    Either::Left((Err(_), _)) => {
                        warn!("Network receiver shut down!");
                        return;
                    }
                    Either::Right(_) => {
                        warn!("Event Handler shutdown");
                        return;
                    }
                }
            }
        });
    }
}

#[async_trait]
impl<M: NetworkMsg, K: SignatureKey + 'static> ConnectedNetwork<M, K> for Libp2pNetwork<M, K> {
    #[instrument(name = "Libp2pNetwork::ready_blocking", skip_all)]
    async fn wait_for_ready(&self) {
        self.wait_for_ready().await;
    }

    fn pause(&self) {
        unimplemented!("Pausing not implemented for the Libp2p network");
    }

    fn resume(&self) {
        unimplemented!("Resuming not implemented for the Libp2p network");
    }

    #[instrument(name = "Libp2pNetwork::ready_nonblocking", skip_all)]
    async fn is_ready(&self) -> bool {
        self.inner.is_ready.load(Ordering::Relaxed)
    }

    #[instrument(name = "Libp2pNetwork::shut_down", skip_all)]
    fn shut_down<'a, 'b>(&'a self) -> BoxSyncFuture<'b, ()>
    where
        'a: 'b,
        Self: 'b,
    {
        let closure = async move {
            let _ = self.inner.handle.shutdown().await;
            let _ = self.inner.node_lookup_send.send(None).await;
            let _ = self.inner.kill_switch.send(()).await;
        };
        boxed_sync(closure)
    }

    #[instrument(name = "Libp2pNetwork::broadcast_message", skip_all)]
    async fn quorum_broadcast_message(
        &self,
        message: M,
        _recipients: BTreeSet<K>,
    ) -> Result<(), NetworkError> {
        // Quorum messages go to the "global" topic
        let topic = Topic::Global;

        self.wait_for_ready().await;
        info!(
            "broadcasting msg: {:?} with nodes: {:?} connected",
            message,
            self.inner.handle.connected_pids().await
        );

        // Short-circuit broadcast to ourselves if we're subscribed to the topic
        if self
            .inner
            .subscribed_topics
            .read()
            .await
            .contains(&Topic::Global)
        {
            // send to self
            self.inner
                .sender
                .send(message.clone())
                .await
                .map_err(|_| NetworkError::ShutDown)?;
        }

        // NOTE: metrics is threadsafe, so clone is fine (and lightweight)
        #[cfg(feature = "hotshot-testing")]
        {
            let metrics = self.inner.metrics.clone();
            if let Some(ref config) = &self.inner.reliability_config {
                let handle = self.inner.handle.clone();

                let serialized_msg = bincode_opts()
                    .serialize(&message)
                    .context(FailedToSerializeSnafu)?;
                let fut = config.clone().chaos_send_msg(
                    serialized_msg,
                    Arc::new(move |msg: Vec<u8>| {
                        let topic_2 = topic.clone();
                        let handle_2 = handle.clone();
                        let metrics_2 = metrics.clone();
                        boxed_sync(async move {
                            match handle_2.gossip_no_serialize(topic_2.to_string(), msg).await {
                                Err(e) => {
                                    metrics_2.message_failed_to_send.add(1);
                                    warn!("Failed to broadcast to libp2p: {:?}", e);
                                }
                                Ok(()) => {
                                    metrics_2.outgoing_direct_message_count.add(1);
                                }
                            }
                        })
                    }),
                );
                async_spawn(fut);
                return Ok(());
            }
        }

        match self.inner.handle.gossip(topic.to_string(), &message).await {
            Ok(()) => {
                self.inner.metrics.outgoing_broadcast_message_count.add(1);
                Ok(())
            }
            Err(e) => {
                self.inner.metrics.message_failed_to_send.add(1);
                Err(e.into())
            }
        }
    }

    #[instrument(name = "Libp2pNetwork::da_broadcast_message", skip_all)]
    async fn da_broadcast_message(
        &self,
        message: M,
        recipients: BTreeSet<K>,
    ) -> Result<(), NetworkError> {
        let future_results = recipients
            .into_iter()
            .map(|r| self.direct_message(message.clone(), r));
        let results = join_all(future_results).await;

        let errors: Vec<_> = results
            .into_iter()
            .filter_map(|r| match r {
                Err(NetworkError::Libp2p { source }) => Some(source),
                _ => None,
            })
            .collect();

        if errors.is_empty() {
            Ok(())
        } else {
            Err(NetworkError::Libp2pMulti { sources: errors })
        }
    }

    #[instrument(name = "Libp2pNetwork::direct_message", skip_all)]
    async fn direct_message(&self, message: M, recipient: K) -> Result<(), NetworkError> {
        // short circuit if we're dming ourselves
        if recipient == self.inner.pk {
            // panic if we already shut down?
            self.inner
                .sender
                .send(message)
                .await
                .map_err(|_x| NetworkError::ShutDown)?;
            return Ok(());
        }

        self.wait_for_ready().await;

        let pid = match self
            .inner
            .handle
            .lookup_node::<K>(recipient.clone(), self.inner.dht_timeout)
            .await
        {
            Ok(pid) => pid,
            Err(err) => {
                self.inner.metrics.message_failed_to_send.add(1);
                error!(
                    "Failed to message {:?} because could not find recipient peer id for pk {:?}",
                    message, recipient
                );
                return Err(NetworkError::Libp2p { source: err });
            }
        };

        #[cfg(feature = "hotshot-testing")]
        {
            let metrics = self.inner.metrics.clone();
            if let Some(ref config) = &self.inner.reliability_config {
                let handle = self.inner.handle.clone();

                let serialized_msg = bincode_opts()
                    .serialize(&message)
                    .context(FailedToSerializeSnafu)?;
                let fut = config.clone().chaos_send_msg(
                    serialized_msg,
                    Arc::new(move |msg: Vec<u8>| {
                        let handle_2 = handle.clone();
                        let metrics_2 = metrics.clone();
                        boxed_sync(async move {
                            match handle_2.direct_request_no_serialize(pid, msg).await {
                                Err(e) => {
                                    metrics_2.message_failed_to_send.add(1);
                                    warn!("Failed to broadcast to libp2p: {:?}", e);
                                }
                                Ok(()) => {
                                    metrics_2.outgoing_direct_message_count.add(1);
                                }
                            }
                        })
                    }),
                );
                async_spawn(fut);
                return Ok(());
            }
        }

        match self.inner.handle.direct_request(pid, &message).await {
            Ok(()) => Ok(()),
            Err(e) => Err(e.into()),
        }
    }

    /// Receive one or many messages from the underlying network.
    ///
    /// # Errors
    /// If there is a network-related failure.
    #[instrument(name = "Libp2pNetwork::recv_msgs", skip_all)]
    async fn recv_msgs(&self) -> Result<Vec<M>, NetworkError> {
        let result = self
            .inner
            .receiver
            .drain_at_least_one()
            .await
            .map_err(|_x| NetworkError::ShutDown)?;
        self.inner.metrics.incoming_message_count.add(result.len());
<<<<<<< HEAD
=======

>>>>>>> 2ebe1269
        Ok(result)
    }

    #[instrument(name = "Libp2pNetwork::queue_node_lookup", skip_all)]
    async fn queue_node_lookup(
        &self,
        view_number: ViewNumber,
        pk: K,
    ) -> Result<(), UnboundedSendError<Option<(ViewNumber, K)>>> {
        self.inner
            .node_lookup_send
            .send(Some((view_number, pk)))
            .await
    }

    async fn inject_consensus_info(&self, event: ConsensusIntentEvent<K>) {
        match event {
            ConsensusIntentEvent::PollFutureLeader(future_view, future_leader) => {
                let _ = self
                    .queue_node_lookup(ViewNumber::new(future_view), future_leader)
                    .await
                    .map_err(|err| warn!("failed to process node lookup request: {}", err));
            }

            ConsensusIntentEvent::PollForProposal(new_view) => {
                if new_view > self.inner.latest_seen_view.load(Ordering::Relaxed) {
                    self.inner
                        .latest_seen_view
                        .store(new_view, Ordering::Relaxed);
                }
            }

            _ => {}
        }
    }
}<|MERGE_RESOLUTION|>--- conflicted
+++ resolved
@@ -849,10 +849,7 @@
             .await
             .map_err(|_x| NetworkError::ShutDown)?;
         self.inner.metrics.incoming_message_count.add(result.len());
-<<<<<<< HEAD
-=======
-
->>>>>>> 2ebe1269
+        
         Ok(result)
     }
 
