//! In memory network simulator
//!
//! This module provides an in-memory only simulation of an actual network, useful for unit and
//! integration tests.

use super::{FailedToSerializeSnafu, NetworkError, NetworkReliability, NetworkingMetrics};
use crate::NodeImplementation;
use async_compatibility_layer::{
    art::async_spawn,
    channel::{bounded, Receiver, SendError, Sender},
};
use async_lock::{Mutex, RwLock};
use async_trait::async_trait;
use bincode::Options;
use dashmap::DashMap;
use futures::StreamExt;
use hotshot_task::{boxed_sync, BoxSyncFuture};
use hotshot_types::{
    message::{Message, MessageKind},
    traits::{
        election::Membership,
        metrics::{Metrics, NoMetrics},
        network::{
            CommunicationChannel, ConnectedNetwork, NetworkMsg, TestableChannelImplementation,
            TestableNetworkingImplementation, TransmitType, ViewMessage,
        },
        node_implementation::NodeType,
        signature_key::SignatureKey,
    },
};
use hotshot_utils::bincode::bincode_opts;
use rand::Rng;
use snafu::ResultExt;
use std::{
    collections::BTreeSet,
    fmt::Debug,
    marker::PhantomData,
    sync::{
        atomic::{AtomicUsize, Ordering},
        Arc,
    },
};
use tracing::{debug, error, info, info_span, instrument, trace, warn, Instrument};

/// Shared state for in-memory mock networking.
///
/// This type is responsible for keeping track of the channels to each [`MemoryNetwork`], and is
/// used to group the [`MemoryNetwork`] instances.
#[derive(custom_debug::Debug)]
pub struct MasterMap<M: NetworkMsg, K: SignatureKey> {
    /// The list of `MemoryNetwork`s
    #[debug(skip)]
    map: DashMap<K, MemoryNetwork<M, K>>,
    /// The id of this `MemoryNetwork` cluster
    id: u64,
}

impl<M: NetworkMsg, K: SignatureKey> MasterMap<M, K> {
    /// Create a new, empty, `MasterMap`
    #[must_use]
    pub fn new() -> Arc<MasterMap<M, K>> {
        Arc::new(MasterMap {
            map: DashMap::new(),
            id: rand::thread_rng().gen(),
        })
    }
}

/// Internal enum for combining streams
enum Combo<T> {
    /// Direct message
    Direct(T),
    /// Broadcast message
    Broadcast(T),
}

/// Internal state for a `MemoryNetwork` instance
struct MemoryNetworkInner<M: NetworkMsg, K: SignatureKey> {
    /// Input for broadcast messages
    broadcast_input: RwLock<Option<Sender<Vec<u8>>>>,
    /// Input for direct messages
    direct_input: RwLock<Option<Sender<Vec<u8>>>>,
    /// Output for broadcast messages
    broadcast_output: Mutex<Receiver<M>>,
    /// Output for direct messages
    direct_output: Mutex<Receiver<M>>,
    /// The master map
    master_map: Arc<MasterMap<M, K>>,

    /// Count of messages that are in-flight (send but not processed yet)
    in_flight_message_count: AtomicUsize,

    /// The networking metrics we're keeping track of
    metrics: NetworkingMetrics,

    /// config to introduce unreliability to the network
    reliability_config: Option<Arc<RwLock<dyn 'static + NetworkReliability>>>,
}

/// In memory only network simulator.
///
/// This provides an in memory simulation of a networking implementation, allowing nodes running on
/// the same machine to mock networking while testing other functionality.
///
/// Under the hood, this simply maintains mpmc channels to every other `MemoryNetwork` insane of the
/// same group.
#[derive(Clone)]
pub struct MemoryNetwork<M: NetworkMsg, K: SignatureKey> {
    /// The actual internal state
    inner: Arc<MemoryNetworkInner<M, K>>,
}

impl<M: NetworkMsg, K: SignatureKey> Debug for MemoryNetwork<M, K> {
    fn fmt(&self, f: &mut std::fmt::Formatter<'_>) -> std::fmt::Result {
        f.debug_struct("MemoryNetwork")
            .field("inner", &"inner")
            .finish()
    }
}

impl<M: NetworkMsg, K: SignatureKey> MemoryNetwork<M, K> {
    /// Creates a new `MemoryNetwork` and hooks it up to the group through the provided `MasterMap`
    #[instrument(skip(metrics))]
    pub fn new(
        pub_key: K,
        metrics: Box<dyn Metrics>,
        master_map: Arc<MasterMap<M, K>>,
        reliability_config: Option<Arc<RwLock<dyn 'static + NetworkReliability>>>,
    ) -> MemoryNetwork<M, K> {
        info!("Attaching new MemoryNetwork");
        let (broadcast_input, broadcast_task_recv) = bounded(128);
        let (direct_input, direct_task_recv) = bounded(128);
        let (broadcast_task_send, broadcast_output) = bounded(128);
        let (direct_task_send, direct_output) = bounded(128);
        let in_flight_message_count = AtomicUsize::new(0);
        trace!("Channels open, spawning background task");

        async_spawn(
            async move {
                debug!("Starting background task");
                // direct input is right stream
                let direct = direct_task_recv.into_stream().map(Combo::<Vec<u8>>::Direct);
                // broadcast input is left stream
                let broadcast = broadcast_task_recv
                    .into_stream()
                    .map(Combo::<Vec<u8>>::Broadcast);
                // Combine the streams
                let mut combined = futures::stream::select(direct, broadcast);
                trace!("Entering processing loop");
                while let Some(message) = combined.next().await {
                    match message {
                        Combo::Direct(vec) => {
                            trace!(?vec, "Incoming direct message");
                            // Attempt to decode message
                            let x = bincode_opts().deserialize(&vec);
                            match x {
                                Ok(x) => {
                                    let dts = direct_task_send.clone();
                                    let res = dts.send(x).await;
                                    if res.is_ok() {
                                        trace!("Passed message to output queue");
                                    } else {
                                        error!("Output queue receivers are shutdown");
                                    }
                                }
                                Err(e) => {
                                    warn!(?e, "Failed to decode incoming message, skipping");
                                }
                            }
                        }
                        Combo::Broadcast(vec) => {
                            trace!(?vec, "Incoming broadcast message");
                            // Attempt to decode message
                            let x = bincode_opts().deserialize(&vec);
                            match x {
                                Ok(x) => {
                                    let bts = broadcast_task_send.clone();
                                    let res = bts.send(x).await;
                                    if res.is_ok() {
                                        trace!("Passed message to output queue");
                                    } else {
                                        warn!("dropping packet!");
                                    }
                                }
                                Err(e) => {
                                    warn!(?e, "Failed to decode incoming message, skipping");
                                }
                            }
                        }
                    }
                }
                warn!("Stream shutdown");
            }
            .instrument(info_span!("MemoryNetwork Background task", map = ?master_map)),
        );
        trace!("Notifying other networks of the new connected peer");
        trace!("Task spawned, creating MemoryNetwork");
        let mn = MemoryNetwork {
            inner: Arc::new(MemoryNetworkInner {
                broadcast_input: RwLock::new(Some(broadcast_input)),
                direct_input: RwLock::new(Some(direct_input)),
                broadcast_output: Mutex::new(broadcast_output),
                direct_output: Mutex::new(direct_output),
                master_map: master_map.clone(),
                in_flight_message_count,
                metrics: NetworkingMetrics::new(&*metrics),
                reliability_config,
            }),
        };
        master_map.map.insert(pub_key, mn.clone());
        trace!("Master map updated");

        mn
    }

    /// Send a [`Vec<u8>`] message to the inner `broadcast_input`
    async fn broadcast_input(&self, message: Vec<u8>) -> Result<(), SendError<Vec<u8>>> {
        self.inner
            .in_flight_message_count
            .fetch_add(1, Ordering::Relaxed);
        let input = self.inner.broadcast_input.read().await;
        if let Some(input) = &*input {
            self.inner.metrics.outgoing_message_count.add(1);
            input.send(message).await
        } else {
            Err(SendError(message))
        }
    }

    /// Send a [`Vec<u8>`] message to the inner `direct_input`
    async fn direct_input(&self, message: Vec<u8>) -> Result<(), SendError<Vec<u8>>> {
        self.inner
            .in_flight_message_count
            .fetch_add(1, Ordering::Relaxed);
        let input = self.inner.direct_input.read().await;
        if let Some(input) = &*input {
            self.inner.metrics.outgoing_message_count.add(1);
            input.send(message).await
        } else {
            Err(SendError(message))
        }
    }
}

impl<TYPES: NodeType, I: NodeImplementation<TYPES>>
    TestableNetworkingImplementation<TYPES, Message<TYPES, I>>
    for MemoryNetwork<Message<TYPES, I>, TYPES::SignatureKey>
{
    fn generator(
        _expected_node_count: usize,
        _num_bootstrap: usize,
        _network_id: usize,
        _da_committee_size: usize,
        _is_da: bool,
    ) -> Box<dyn Fn(u64) -> Self + 'static> {
        let master: Arc<_> = MasterMap::new();
        Box::new(move |node_id| {
            let privkey = TYPES::SignatureKey::generated_from_seed_indexed([0u8; 32], node_id).1;
            let pubkey = TYPES::SignatureKey::from_private(&privkey);
            MemoryNetwork::new(pubkey, NoMetrics::boxed(), master.clone(), None)
        })
    }

    fn in_flight_message_count(&self) -> Option<usize> {
        Some(self.inner.in_flight_message_count.load(Ordering::Relaxed))
    }
}

// TODO instrument these functions
#[async_trait]
impl<M: NetworkMsg, K: SignatureKey + 'static> ConnectedNetwork<M, K> for MemoryNetwork<M, K> {
    #[instrument(name = "MemoryNetwork::ready_blocking")]
    async fn wait_for_ready(&self) {}

    #[instrument(name = "MemoryNetwork::ready_nonblocking")]
    async fn is_ready(&self) -> bool {
        true
    }

    #[instrument(name = "MemoryNetwork::shut_down")]
    fn shut_down<'a, 'b>(&'a self) -> BoxSyncFuture<'b, ()>
    where
        'a: 'b,
        Self: 'b,
    {
        let closure = async move {
            *self.inner.broadcast_input.write().await = None;
            *self.inner.direct_input.write().await = None;
        };
        boxed_sync(closure)
    }

    #[instrument(name = "MemoryNetwork::broadcast_message")]
    async fn broadcast_message(
        &self,
        message: M,
        recipients: BTreeSet<K>,
    ) -> Result<(), NetworkError> {
        debug!(?message, "Broadcasting message");
        // Bincode the message
        let vec = bincode_opts()
            .serialize(&message)
            .context(FailedToSerializeSnafu)?;
        trace!("Message bincoded, sending");
        for node in &self.inner.master_map.map {
            // TODO delay/drop etc here
            let (key, node) = node.pair();
            if !recipients.contains(key) {
                continue;
            }
            trace!(?key, "Sending message to node");
            if let Some(r) = &self.inner.reliability_config {
                let config = r.read().await;
                {
                    let node2 = node.clone();
                    let fut = config.chaos_send_msg(
                        vec.clone(),
                        Arc::new(move |msg: Vec<u8>| {
                            let node3 = (node2).clone();
                            boxed_sync(async move {
                                let _res = node3.broadcast_input(msg).await;
                                // NOTE we're dropping metrics here but this is only for testing
                                // purposes. I think that should be okay
                            })
                        }),
                    );
                    async_spawn(fut);
                }
            } else {
                let res = node.broadcast_input(vec.clone()).await;
                match res {
                    Ok(_) => {
                        self.inner.metrics.outgoing_message_count.add(1);
                        trace!(?key, "Delivered message to remote");
                    }
                    Err(e) => {
                        self.inner.metrics.message_failed_to_send.add(1);
                        warn!(?e, ?key, "Error sending broadcast message to node");
                    }
                }
            }
        }
        Ok(())
    }

    #[instrument(name = "MemoryNetwork::direct_message")]
    async fn direct_message(&self, message: M, recipient: K) -> Result<(), NetworkError> {
        debug!(?message, ?recipient, "Sending direct message");
        // Bincode the message
        let vec = bincode_opts()
            .serialize(&message)
            .context(FailedToSerializeSnafu)?;
        trace!("Message bincoded, finding recipient");
        if let Some(node) = self.inner.master_map.map.get(&recipient) {
            let node = node.value().clone();
            if let Some(r) = &self.inner.reliability_config {
                let config = r.read().await;
                {
                    let fut = config.chaos_send_msg(
                        vec.clone(),
                        Arc::new(move |msg: Vec<u8>| {
                            let node2 = node.clone();
                            boxed_sync(async move {
                                let _res = node2.broadcast_input(msg).await;
                                // NOTE we're dropping metrics here but this is only for testing
                                // purposes. I think that should be okay
                            })
                        }),
                    );
                    async_spawn(fut);
                }
                Ok(())
            } else {
                let res = node.direct_input(vec).await;
                match res {
                    Ok(_) => {
                        self.inner.metrics.outgoing_message_count.add(1);
                        trace!(?recipient, "Delivered message to remote");
                        Ok(())
                    }
                    Err(e) => {
                        self.inner.metrics.message_failed_to_send.add(1);
                        warn!(?e, ?recipient, "Error delivering direct message");
                        Err(NetworkError::CouldNotDeliver)
                    }
                }
            }
        } else {
            self.inner.metrics.message_failed_to_send.add(1);
            warn!(
                "{:#?} {:#?} {:#?}",
                recipient, self.inner.master_map.map, "Node does not exist in map"
            );
            Err(NetworkError::NoSuchNode)
        }
    }

    #[instrument(name = "MemoryNetwork::recv_msgs", skip_all)]
    fn recv_msgs<'a, 'b>(
        &'a self,
        transmit_type: TransmitType,
    ) -> BoxSyncFuture<'b, Result<Vec<M>, NetworkError>>
    where
        'a: 'b,
        Self: 'b,
    {
        let closure = async move {
            match transmit_type {
                TransmitType::Direct => {
                    let ret = self
                        .inner
                        .direct_output
                        .lock()
                        .await
                        .drain_at_least_one()
                        .await
                        .map_err(|_x| NetworkError::ShutDown)?;
                    self.inner
                        .in_flight_message_count
                        .fetch_sub(ret.len(), Ordering::Relaxed);
                    self.inner.metrics.incoming_message_count.add(ret.len());
                    Ok(ret)
                }
                TransmitType::Broadcast => {
                    let ret = self
                        .inner
                        .broadcast_output
                        .lock()
                        .await
                        .drain_at_least_one()
                        .await
                        .map_err(|_x| NetworkError::ShutDown)?;
                    self.inner
                        .in_flight_message_count
                        .fetch_sub(ret.len(), Ordering::Relaxed);
                    self.inner.metrics.incoming_message_count.add(ret.len());
                    Ok(ret)
                }
            }
        };
        boxed_sync(closure)
    }
}

/// memory identity communication channel
#[derive(Clone, Debug)]
pub struct MemoryCommChannel<
    TYPES: NodeType,
    I: NodeImplementation<TYPES>,
    MEMBERSHIP: Membership<TYPES>,
>(
    Arc<MemoryNetwork<Message<TYPES, I>, TYPES::SignatureKey>>,
    PhantomData<(I, MEMBERSHIP)>,
);

impl<TYPES: NodeType, I: NodeImplementation<TYPES>, MEMBERSHIP: Membership<TYPES>>
    MemoryCommChannel<TYPES, I, MEMBERSHIP>
{
    /// create new communication channel
    #[must_use]
    pub fn new(network: Arc<MemoryNetwork<Message<TYPES, I>, TYPES::SignatureKey>>) -> Self {
        Self(network, PhantomData)
    }
}

impl<TYPES: NodeType, I: NodeImplementation<TYPES>, MEMBERSHIP: Membership<TYPES>>
    TestableNetworkingImplementation<TYPES, Message<TYPES, I>>
    for MemoryCommChannel<TYPES, I, MEMBERSHIP>
where
    MessageKind<TYPES, I>: ViewMessage<TYPES>,
{
    fn generator(
        expected_node_count: usize,
        num_bootstrap: usize,
        network_id: usize,
        da_committee_size: usize,
        is_da: bool,
    ) -> Box<dyn Fn(u64) -> Self + 'static> {
        let generator = <MemoryNetwork<
            Message<TYPES, I>,
            TYPES::SignatureKey,
        > as TestableNetworkingImplementation<_, _>>::generator(
            expected_node_count,
            num_bootstrap,
            network_id,
            da_committee_size,
            is_da
        );
        Box::new(move |node_id| Self(generator(node_id).into(), PhantomData))
    }

    fn in_flight_message_count(&self) -> Option<usize> {
        Some(self.0.inner.in_flight_message_count.load(Ordering::Relaxed))
    }
}

#[async_trait]
impl<TYPES: NodeType, I: NodeImplementation<TYPES>, MEMBERSHIP: Membership<TYPES>>
    CommunicationChannel<TYPES, Message<TYPES, I>, MEMBERSHIP>
    for MemoryCommChannel<TYPES, I, MEMBERSHIP>
where
    MessageKind<TYPES, I>: ViewMessage<TYPES>,
{
    type NETWORK = MemoryNetwork<Message<TYPES, I>, TYPES::SignatureKey>;

    async fn wait_for_ready(&self) {
        self.0.wait_for_ready().await;
    }

    async fn is_ready(&self) -> bool {
        self.0.is_ready().await
    }

    fn shut_down<'a, 'b>(&'a self) -> BoxSyncFuture<'b, ()>
    where
        'a: 'b,
        Self: 'b,
    {
        let closure = async move {
            self.0.shut_down().await;
        };
        boxed_sync(closure)
    }

    async fn broadcast_message(
        &self,
        message: Message<TYPES, I>,
        election: &MEMBERSHIP,
    ) -> Result<(), NetworkError> {
        let recipients = <MEMBERSHIP as Membership<TYPES>>::get_committee(
            election,
            message.kind.get_view_number(),
        );
        self.0.broadcast_message(message, recipients).await
    }

    async fn direct_message(
        &self,
        message: Message<TYPES, I>,
        recipient: TYPES::SignatureKey,
    ) -> Result<(), NetworkError> {
        self.0.direct_message(message, recipient).await
    }

    fn recv_msgs<'a, 'b>(
        &'a self,
        transmit_type: TransmitType,
    ) -> BoxSyncFuture<'b, Result<Vec<Message<TYPES, I>>, NetworkError>>
    where
        'a: 'b,
        Self: 'b,
    {
        let closure = async move { self.0.recv_msgs(transmit_type).await };
        boxed_sync(closure)
    }
}

impl<TYPES: NodeType, I: NodeImplementation<TYPES>, MEMBERSHIP: Membership<TYPES>>
    TestableChannelImplementation<
        TYPES,
        Message<TYPES, I>,
        MEMBERSHIP,
        MemoryNetwork<Message<TYPES, I>, TYPES::SignatureKey>,
    > for MemoryCommChannel<TYPES, I, MEMBERSHIP>
{
    fn generate_network(
    ) -> Box<dyn Fn(Arc<MemoryNetwork<Message<TYPES, I>, TYPES::SignatureKey>>) -> Self + 'static>
    {
        Box::new(move |network| MemoryCommChannel::new(network))
    }
<<<<<<< HEAD
}

#[cfg(test)]
// panic in tests
#[allow(clippy::panic)]
mod tests {
    // use super::*;
    // use crate::{
    //     demos::vdemo::{Addition, Subtraction, VDemoBlock, VDemoState, VDemoTransaction},
    //     traits::election::static_committee::{
    //         GeneralStaticCommittee, StaticElectionConfig, StaticVoteToken,
    //     },
    // };
    //
    // use crate::traits::implementations::MemoryStorage;
    // use async_compatibility_layer::logging::setup_logging;
    // use hotshot_types::traits::election::QuorumExchange;
    // use hotshot_types::traits::node_implementation::{ChannelMaps, ValidatingExchanges};
    // use hotshot_types::{
    //     data::ViewNumber,
    //     message::{DataMessage, MessageKind, ValidatingMessage},
    //     traits::{
    //         signature_key::ed25519::{Ed25519Priv, Ed25519Pub},
    //         state::ConsensusTime,
    //     },
    //     vote::QuorumVote,
    // };
    // use hotshot_types::{
    //     data::{ValidatingLeaf, ValidatingProposal},
    //     traits::consensus_type::validating_consensus::ValidatingConsensus,
    // };
    // use serde::{Deserialize, Serialize};
    //
    // #[derive(
    //     Copy,
    //     Clone,
    //     Debug,
    //     Default,
    //     Hash,
    //     PartialEq,
    //     Eq,
    //     PartialOrd,
    //     Ord,
    //     serde::Serialize,
    //     serde::Deserialize,
    // )]
    // struct Test {}
    // #[derive(Clone, Debug, Deserialize, Serialize, Hash, Eq, PartialEq)]
    // struct TestImpl {}
    //
    // // impl NetworkMsg for Test {}
    //
    // impl NodeType for Test {
    //     // TODO (da) can this be SequencingConsensus?
    //     type ConsensusType = ValidatingConsensus;
    //     type Time = ViewNumber;
    //     type BlockPayload = VDemoBlock;
    //     type SignatureKey = Ed25519Pub;
    //     type VoteTokenType = StaticVoteToken<Ed25519Pub>;
    //     type Transaction = VDemoTransaction;
    //     type ElectionConfigType = StaticElectionConfig;
    //     type StateType = VDemoState;
    // }
    //
    // type TestMembership = GeneralStaticCommittee<Test, TestLeaf, Ed25519Pub>;
    // type TestNetwork = MemoryCommChannel<Test, TestImpl, TestProposal, TestVote, TestMembership>;
    //
    // impl NodeImplementation<Test> for TestImpl {
    //     type ConsensusMessage = ValidatingMessage<Test, Self>;
    //     type Exchanges = ValidatingExchanges<
    //         Test,
    //         Message<Test, Self>,
    //         QuorumExchange<
    //             Test,
    //             TestLeaf,
    //             TestProposal,
    //             TestMembership,
    //             TestNetwork,
    //             Message<Test, Self>,
    //         >,
    //         ViewSyncExchange<Test, TestProposal, TestMembership, TestNetwork, Message<Test, Self>>,
    //     >;
    //     type Leaf = TestLeaf;
    //     type Storage = MemoryStorage<Test, TestLeaf>;
    //
    //     fn new_channel_maps(
    //         start_view: ViewNumber,
    //     ) -> (ChannelMaps<Test, Self>, Option<ChannelMaps<Test, Self>>) {
    //         (ChannelMaps::new(start_view), None)
    //     }
    // }
    //
    // type TestLeaf = ValidatingLeaf<Test>;
    // type TestVote = QuorumVote<Test, TestLeaf>;
    // type TestProposal = ValidatingProposal<Test, TestLeaf>;
    //
    // /// fake Eq
    // /// we can't compare the votetokentype for equality, so we can't
    // /// derive EQ on `VoteType<TYPES>` and thereby message
    // /// we are only sending data messages, though so we compare key and
    // /// data message
    // fn fake_message_eq(message_1: Message<Test, TestImpl>, message_2: Message<Test, TestImpl>) {
    //     assert_eq!(message_1.sender, message_2.sender);
    //     if let MessageKind::Data(DataMessage::SubmitTransaction(d_1, _)) = message_1.kind {
    //         if let MessageKind::Data(DataMessage::SubmitTransaction(d_2, _)) = message_2.kind {
    //             assert_eq!(d_1, d_2);
    //         }
    //     } else {
    //         panic!("Got unexpected message type in memory test!");
    //     }
    // }
    //
    // #[instrument]
    // fn get_pubkey() -> Ed25519Pub {
    //     let priv_key = Ed25519Priv::generate();
    //     Ed25519Pub::from_private(&priv_key)
    // }
    //
    // /// create a message
    // fn gen_messages(num_messages: u64, seed: u64, pk: Ed25519Pub) -> Vec<Message<Test, TestImpl>> {
    //     let mut messages = Vec::new();
    //     for i in 0..num_messages {
    //         let message = Message {
    //             sender: pk,
    //             kind: MessageKind::Data(DataMessage::SubmitTransaction(
    //                 VDemoTransaction {
    //                     add: Addition {
    //                         account: "A".to_string(),
    //                         amount: 50 + i + seed,
    //                     },
    //                     sub: Subtraction {
    //                         account: "B".to_string(),
    //                         amount: 50 + i + seed,
    //                     },
    //                     nonce: seed + i,
    //                     padding: vec![50; 0],
    //                 },
    //                 <ViewNumber as ConsensusTime>::new(0),
    //             )),
    //             _phantom: PhantomData,
    //         };
    //         messages.push(message);
    //     }
    //     messages
    // }
    //
    // // Spawning a single MemoryNetwork should produce no errors
    // #[cfg_attr(
    //     feature = "tokio-executor",
    //     tokio::test(flavor = "multi_thread", worker_threads = 2)
    // )]
    // #[cfg_attr(feature = "async-std-executor", async_std::test)]
    // #[instrument]
    // async fn spawn_single() {
    //     setup_logging();
    //     let group: Arc<MasterMap<Message<Test, TestImpl>, <Test as NodeType>::SignatureKey>> =
    //         MasterMap::new();
    //     trace!(?group);
    //     let pub_key = get_pubkey();
    //     let _network = MemoryNetwork::new(pub_key, NoMetrics::boxed(), group, Option::None);
    // }
    //
    // // // Spawning a two MemoryNetworks and connecting them should produce no errors
    // #[cfg_attr(
    //     feature = "tokio-executor",
    //     tokio::test(flavor = "multi_thread", worker_threads = 2)
    // )]
    // #[cfg_attr(feature = "async-std-executor", async_std::test)]
    // #[instrument]
    // async fn spawn_double() {
    //     setup_logging();
    //     let group: Arc<MasterMap<Message<Test, TestImpl>, <Test as NodeType>::SignatureKey>> =
    //         MasterMap::new();
    //     trace!(?group);
    //     let pub_key_1 = get_pubkey();
    //     let _network_1 =
    //         MemoryNetwork::new(pub_key_1, NoMetrics::boxed(), group.clone(), Option::None);
    //     let pub_key_2 = get_pubkey();
    //     let _network_2 = MemoryNetwork::new(pub_key_2, NoMetrics::boxed(), group, Option::None);
    // }
    //
    // // Check to make sure direct queue works
    // #[cfg_attr(
    //     feature = "tokio-executor",
    //     tokio::test(flavor = "multi_thread", worker_threads = 2)
    // )]
    // #[cfg_attr(feature = "async-std-executor", async_std::test)]
    // #[allow(deprecated)]
    // #[instrument]
    // async fn direct_queue() {
    //     setup_logging();
    //     // Create some dummy messages
    //
    //     // Make and connect the networking instances
    //     let group: Arc<MasterMap<Message<Test, TestImpl>, <Test as NodeType>::SignatureKey>> =
    //         MasterMap::new();
    //     trace!(?group);
    //     let pub_key_1 = get_pubkey();
    //     let network1 =
    //         MemoryNetwork::new(pub_key_1, NoMetrics::boxed(), group.clone(), Option::None);
    //     let pub_key_2 = get_pubkey();
    //     let network2 = MemoryNetwork::new(pub_key_2, NoMetrics::boxed(), group, Option::None);
    //
    //     let first_messages: Vec<Message<Test, TestImpl>> = gen_messages(5, 100, pub_key_1);
    //
    //     // Test 1 -> 2
    //     // Send messages
    //     for sent_message in first_messages {
    //         network1
    //             .direct_message(sent_message.clone(), pub_key_2)
    //             .await
    //             .expect("Failed to message node");
    //         let mut recv_messages = network2
    //             .recv_msgs(TransmitType::Direct)
    //             .await
    //             .expect("Failed to receive message");
    //         let recv_message = recv_messages.pop().unwrap();
    //         assert!(recv_messages.is_empty());
    //         fake_message_eq(sent_message, recv_message);
    //     }
    //
    //     let second_messages: Vec<Message<Test, TestImpl>> = gen_messages(5, 200, pub_key_2);
    //
    //     // Test 2 -> 1
    //     // Send messages
    //     for sent_message in second_messages {
    //         network2
    //             .direct_message(sent_message.clone(), pub_key_1)
    //             .await
    //             .expect("Failed to message node");
    //         let mut recv_messages = network1
    //             .recv_msgs(TransmitType::Direct)
    //             .await
    //             .expect("Failed to receive message");
    //         let recv_message = recv_messages.pop().unwrap();
    //         assert!(recv_messages.is_empty());
    //         fake_message_eq(sent_message, recv_message);
    //     }
    // }
    //
    // // Check to make sure direct queue works
    // #[cfg_attr(
    //     feature = "tokio-executor",
    //     tokio::test(flavor = "multi_thread", worker_threads = 2)
    // )]
    // #[cfg_attr(feature = "async-std-executor", async_std::test)]
    // #[allow(deprecated)]
    // #[instrument]
    // async fn broadcast_queue() {
    //     setup_logging();
    //     // Make and connect the networking instances
    //     let group: Arc<MasterMap<Message<Test, TestImpl>, <Test as NodeType>::SignatureKey>> =
    //         MasterMap::new();
    //     trace!(?group);
    //     let pub_key_1 = get_pubkey();
    //     let network1 =
    //         MemoryNetwork::new(pub_key_1, NoMetrics::boxed(), group.clone(), Option::None);
    //     let pub_key_2 = get_pubkey();
    //     let network2 = MemoryNetwork::new(pub_key_2, NoMetrics::boxed(), group, Option::None);
    //
    //     let first_messages: Vec<Message<Test, TestImpl>> = gen_messages(5, 100, pub_key_1);
    //
    //     // Test 1 -> 2
    //     // Send messages
    //     for sent_message in first_messages {
    //         network1
    //             .broadcast_message(
    //                 sent_message.clone(),
    //                 vec![pub_key_2].into_iter().collect::<BTreeSet<_>>(),
    //             )
    //             .await
    //             .expect("Failed to message node");
    //         let mut recv_messages = network2
    //             .recv_msgs(TransmitType::Broadcast)
    //             .await
    //             .expect("Failed to receive message");
    //         let recv_message = recv_messages.pop().unwrap();
    //         assert!(recv_messages.is_empty());
    //         fake_message_eq(sent_message, recv_message);
    //     }
    //
    //     let second_messages: Vec<Message<Test, TestImpl>> = gen_messages(5, 200, pub_key_2);
    //
    //     // Test 2 -> 1
    //     // Send messages
    //     for sent_message in second_messages {
    //         network2
    //             .broadcast_message(
    //                 sent_message.clone(),
    //                 vec![pub_key_1].into_iter().collect::<BTreeSet<_>>(),
    //             )
    //             .await
    //             .expect("Failed to message node");
    //         let mut recv_messages = network1
    //             .recv_msgs(TransmitType::Broadcast)
    //             .await
    //             .expect("Failed to receive message");
    //         let recv_message = recv_messages.pop().unwrap();
    //         assert!(recv_messages.is_empty());
    //         fake_message_eq(sent_message, recv_message);
    //     }
    // }
    //
    // #[cfg_attr(
    //     feature = "tokio-executor",
    //     tokio::test(flavor = "multi_thread", worker_threads = 2)
    // )]
    // #[cfg_attr(feature = "async-std-executor", async_std::test)]
    // #[instrument]
    // #[allow(deprecated)]
    // async fn test_in_flight_message_count() {
    //     // setup_logging();
    //
    //     // let group: Arc<MasterMap<Message<Test, TestImpl>, <Test as NodeType>::SignatureKey>> =
    //     //     MasterMap::new();
    //     // trace!(?group);
    //     // let pub_key_1 = get_pubkey();
    //     // let network1 =
    //     //     MemoryNetwork::new(pub_key_1, NoMetrics::boxed(), group.clone(), Option::None);
    //     // let pub_key_2 = get_pubkey();
    //     // let network2 = MemoryNetwork::new(pub_key_2, NoMetrics::boxed(), group, Option::None);
    //
    //     // // Create some dummy messages
    //     // let messages: Vec<Message<Test, TestImpl>> = gen_messages(5, 100, pub_key_1);
    //
    //     // // assert_eq!(network1.in_flight_message_count(), Some(0));
    //     // // assert_eq!(network2.in_flight_message_count(), Some(0));
    //
    //     // for (_count, message) in messages.iter().enumerate() {
    //     //     network1
    //     //         .direct_message(message.clone(), pub_key_2)
    //     //         .await
    //     //         .unwrap();
    //     //     // network 2 has received `count` broadcast messages and `count + 1` direct messages
    //     //     // assert_eq!(network2.in_flight_message_count(), Some(count + count + 1));
    //
    //     //     // network2.broadcast_message(message.clone()).await.unwrap();
    //     //     // network 1 has received `count` broadcast messages
    //     //     // assert_eq!(network1.in_flight_message_count(), Some(count + 1));
    //
    //     //     // network 2 has received `count + 1` broadcast messages and `count + 1` direct messages
    //     //     // assert_eq!(network2.in_flight_message_count(), Some((count + 1) * 2));
    //     // }
    //
    //     // for _count in (0..messages.len()).rev() {
    //     //     network1.recv_msgs(TransmitType::Broadcast).await.unwrap();
    //     //     // assert_eq!(network1.in_flight_message_count(), Some(count));
    //
    //     //     network2.recv_msgs(TransmitType::Broadcast).await.unwrap();
    //     //     network2.recv_msgs(TransmitType::Direct).await.unwrap();
    //     //     // assert_eq!(network2.in_flight_message_count(), Some(count * 2));
    //     // }
    //
    //     // // assert_eq!(network1.in_flight_message_count(), Some(0));
    //     // // assert_eq!(network2.in_flight_message_count(), Some(0));
    // }
=======
>>>>>>> 34c9d01e
}<|MERGE_RESOLUTION|>--- conflicted
+++ resolved
@@ -568,363 +568,4 @@
     {
         Box::new(move |network| MemoryCommChannel::new(network))
     }
-<<<<<<< HEAD
-}
-
-#[cfg(test)]
-// panic in tests
-#[allow(clippy::panic)]
-mod tests {
-    // use super::*;
-    // use crate::{
-    //     demos::vdemo::{Addition, Subtraction, VDemoBlock, VDemoState, VDemoTransaction},
-    //     traits::election::static_committee::{
-    //         GeneralStaticCommittee, StaticElectionConfig, StaticVoteToken,
-    //     },
-    // };
-    //
-    // use crate::traits::implementations::MemoryStorage;
-    // use async_compatibility_layer::logging::setup_logging;
-    // use hotshot_types::traits::election::QuorumExchange;
-    // use hotshot_types::traits::node_implementation::{ChannelMaps, ValidatingExchanges};
-    // use hotshot_types::{
-    //     data::ViewNumber,
-    //     message::{DataMessage, MessageKind, ValidatingMessage},
-    //     traits::{
-    //         signature_key::ed25519::{Ed25519Priv, Ed25519Pub},
-    //         state::ConsensusTime,
-    //     },
-    //     vote::QuorumVote,
-    // };
-    // use hotshot_types::{
-    //     data::{ValidatingLeaf, ValidatingProposal},
-    //     traits::consensus_type::validating_consensus::ValidatingConsensus,
-    // };
-    // use serde::{Deserialize, Serialize};
-    //
-    // #[derive(
-    //     Copy,
-    //     Clone,
-    //     Debug,
-    //     Default,
-    //     Hash,
-    //     PartialEq,
-    //     Eq,
-    //     PartialOrd,
-    //     Ord,
-    //     serde::Serialize,
-    //     serde::Deserialize,
-    // )]
-    // struct Test {}
-    // #[derive(Clone, Debug, Deserialize, Serialize, Hash, Eq, PartialEq)]
-    // struct TestImpl {}
-    //
-    // // impl NetworkMsg for Test {}
-    //
-    // impl NodeType for Test {
-    //     // TODO (da) can this be SequencingConsensus?
-    //     type ConsensusType = ValidatingConsensus;
-    //     type Time = ViewNumber;
-    //     type BlockPayload = VDemoBlock;
-    //     type SignatureKey = Ed25519Pub;
-    //     type VoteTokenType = StaticVoteToken<Ed25519Pub>;
-    //     type Transaction = VDemoTransaction;
-    //     type ElectionConfigType = StaticElectionConfig;
-    //     type StateType = VDemoState;
-    // }
-    //
-    // type TestMembership = GeneralStaticCommittee<Test, TestLeaf, Ed25519Pub>;
-    // type TestNetwork = MemoryCommChannel<Test, TestImpl, TestProposal, TestVote, TestMembership>;
-    //
-    // impl NodeImplementation<Test> for TestImpl {
-    //     type ConsensusMessage = ValidatingMessage<Test, Self>;
-    //     type Exchanges = ValidatingExchanges<
-    //         Test,
-    //         Message<Test, Self>,
-    //         QuorumExchange<
-    //             Test,
-    //             TestLeaf,
-    //             TestProposal,
-    //             TestMembership,
-    //             TestNetwork,
-    //             Message<Test, Self>,
-    //         >,
-    //         ViewSyncExchange<Test, TestProposal, TestMembership, TestNetwork, Message<Test, Self>>,
-    //     >;
-    //     type Leaf = TestLeaf;
-    //     type Storage = MemoryStorage<Test, TestLeaf>;
-    //
-    //     fn new_channel_maps(
-    //         start_view: ViewNumber,
-    //     ) -> (ChannelMaps<Test, Self>, Option<ChannelMaps<Test, Self>>) {
-    //         (ChannelMaps::new(start_view), None)
-    //     }
-    // }
-    //
-    // type TestLeaf = ValidatingLeaf<Test>;
-    // type TestVote = QuorumVote<Test, TestLeaf>;
-    // type TestProposal = ValidatingProposal<Test, TestLeaf>;
-    //
-    // /// fake Eq
-    // /// we can't compare the votetokentype for equality, so we can't
-    // /// derive EQ on `VoteType<TYPES>` and thereby message
-    // /// we are only sending data messages, though so we compare key and
-    // /// data message
-    // fn fake_message_eq(message_1: Message<Test, TestImpl>, message_2: Message<Test, TestImpl>) {
-    //     assert_eq!(message_1.sender, message_2.sender);
-    //     if let MessageKind::Data(DataMessage::SubmitTransaction(d_1, _)) = message_1.kind {
-    //         if let MessageKind::Data(DataMessage::SubmitTransaction(d_2, _)) = message_2.kind {
-    //             assert_eq!(d_1, d_2);
-    //         }
-    //     } else {
-    //         panic!("Got unexpected message type in memory test!");
-    //     }
-    // }
-    //
-    // #[instrument]
-    // fn get_pubkey() -> Ed25519Pub {
-    //     let priv_key = Ed25519Priv::generate();
-    //     Ed25519Pub::from_private(&priv_key)
-    // }
-    //
-    // /// create a message
-    // fn gen_messages(num_messages: u64, seed: u64, pk: Ed25519Pub) -> Vec<Message<Test, TestImpl>> {
-    //     let mut messages = Vec::new();
-    //     for i in 0..num_messages {
-    //         let message = Message {
-    //             sender: pk,
-    //             kind: MessageKind::Data(DataMessage::SubmitTransaction(
-    //                 VDemoTransaction {
-    //                     add: Addition {
-    //                         account: "A".to_string(),
-    //                         amount: 50 + i + seed,
-    //                     },
-    //                     sub: Subtraction {
-    //                         account: "B".to_string(),
-    //                         amount: 50 + i + seed,
-    //                     },
-    //                     nonce: seed + i,
-    //                     padding: vec![50; 0],
-    //                 },
-    //                 <ViewNumber as ConsensusTime>::new(0),
-    //             )),
-    //             _phantom: PhantomData,
-    //         };
-    //         messages.push(message);
-    //     }
-    //     messages
-    // }
-    //
-    // // Spawning a single MemoryNetwork should produce no errors
-    // #[cfg_attr(
-    //     feature = "tokio-executor",
-    //     tokio::test(flavor = "multi_thread", worker_threads = 2)
-    // )]
-    // #[cfg_attr(feature = "async-std-executor", async_std::test)]
-    // #[instrument]
-    // async fn spawn_single() {
-    //     setup_logging();
-    //     let group: Arc<MasterMap<Message<Test, TestImpl>, <Test as NodeType>::SignatureKey>> =
-    //         MasterMap::new();
-    //     trace!(?group);
-    //     let pub_key = get_pubkey();
-    //     let _network = MemoryNetwork::new(pub_key, NoMetrics::boxed(), group, Option::None);
-    // }
-    //
-    // // // Spawning a two MemoryNetworks and connecting them should produce no errors
-    // #[cfg_attr(
-    //     feature = "tokio-executor",
-    //     tokio::test(flavor = "multi_thread", worker_threads = 2)
-    // )]
-    // #[cfg_attr(feature = "async-std-executor", async_std::test)]
-    // #[instrument]
-    // async fn spawn_double() {
-    //     setup_logging();
-    //     let group: Arc<MasterMap<Message<Test, TestImpl>, <Test as NodeType>::SignatureKey>> =
-    //         MasterMap::new();
-    //     trace!(?group);
-    //     let pub_key_1 = get_pubkey();
-    //     let _network_1 =
-    //         MemoryNetwork::new(pub_key_1, NoMetrics::boxed(), group.clone(), Option::None);
-    //     let pub_key_2 = get_pubkey();
-    //     let _network_2 = MemoryNetwork::new(pub_key_2, NoMetrics::boxed(), group, Option::None);
-    // }
-    //
-    // // Check to make sure direct queue works
-    // #[cfg_attr(
-    //     feature = "tokio-executor",
-    //     tokio::test(flavor = "multi_thread", worker_threads = 2)
-    // )]
-    // #[cfg_attr(feature = "async-std-executor", async_std::test)]
-    // #[allow(deprecated)]
-    // #[instrument]
-    // async fn direct_queue() {
-    //     setup_logging();
-    //     // Create some dummy messages
-    //
-    //     // Make and connect the networking instances
-    //     let group: Arc<MasterMap<Message<Test, TestImpl>, <Test as NodeType>::SignatureKey>> =
-    //         MasterMap::new();
-    //     trace!(?group);
-    //     let pub_key_1 = get_pubkey();
-    //     let network1 =
-    //         MemoryNetwork::new(pub_key_1, NoMetrics::boxed(), group.clone(), Option::None);
-    //     let pub_key_2 = get_pubkey();
-    //     let network2 = MemoryNetwork::new(pub_key_2, NoMetrics::boxed(), group, Option::None);
-    //
-    //     let first_messages: Vec<Message<Test, TestImpl>> = gen_messages(5, 100, pub_key_1);
-    //
-    //     // Test 1 -> 2
-    //     // Send messages
-    //     for sent_message in first_messages {
-    //         network1
-    //             .direct_message(sent_message.clone(), pub_key_2)
-    //             .await
-    //             .expect("Failed to message node");
-    //         let mut recv_messages = network2
-    //             .recv_msgs(TransmitType::Direct)
-    //             .await
-    //             .expect("Failed to receive message");
-    //         let recv_message = recv_messages.pop().unwrap();
-    //         assert!(recv_messages.is_empty());
-    //         fake_message_eq(sent_message, recv_message);
-    //     }
-    //
-    //     let second_messages: Vec<Message<Test, TestImpl>> = gen_messages(5, 200, pub_key_2);
-    //
-    //     // Test 2 -> 1
-    //     // Send messages
-    //     for sent_message in second_messages {
-    //         network2
-    //             .direct_message(sent_message.clone(), pub_key_1)
-    //             .await
-    //             .expect("Failed to message node");
-    //         let mut recv_messages = network1
-    //             .recv_msgs(TransmitType::Direct)
-    //             .await
-    //             .expect("Failed to receive message");
-    //         let recv_message = recv_messages.pop().unwrap();
-    //         assert!(recv_messages.is_empty());
-    //         fake_message_eq(sent_message, recv_message);
-    //     }
-    // }
-    //
-    // // Check to make sure direct queue works
-    // #[cfg_attr(
-    //     feature = "tokio-executor",
-    //     tokio::test(flavor = "multi_thread", worker_threads = 2)
-    // )]
-    // #[cfg_attr(feature = "async-std-executor", async_std::test)]
-    // #[allow(deprecated)]
-    // #[instrument]
-    // async fn broadcast_queue() {
-    //     setup_logging();
-    //     // Make and connect the networking instances
-    //     let group: Arc<MasterMap<Message<Test, TestImpl>, <Test as NodeType>::SignatureKey>> =
-    //         MasterMap::new();
-    //     trace!(?group);
-    //     let pub_key_1 = get_pubkey();
-    //     let network1 =
-    //         MemoryNetwork::new(pub_key_1, NoMetrics::boxed(), group.clone(), Option::None);
-    //     let pub_key_2 = get_pubkey();
-    //     let network2 = MemoryNetwork::new(pub_key_2, NoMetrics::boxed(), group, Option::None);
-    //
-    //     let first_messages: Vec<Message<Test, TestImpl>> = gen_messages(5, 100, pub_key_1);
-    //
-    //     // Test 1 -> 2
-    //     // Send messages
-    //     for sent_message in first_messages {
-    //         network1
-    //             .broadcast_message(
-    //                 sent_message.clone(),
-    //                 vec![pub_key_2].into_iter().collect::<BTreeSet<_>>(),
-    //             )
-    //             .await
-    //             .expect("Failed to message node");
-    //         let mut recv_messages = network2
-    //             .recv_msgs(TransmitType::Broadcast)
-    //             .await
-    //             .expect("Failed to receive message");
-    //         let recv_message = recv_messages.pop().unwrap();
-    //         assert!(recv_messages.is_empty());
-    //         fake_message_eq(sent_message, recv_message);
-    //     }
-    //
-    //     let second_messages: Vec<Message<Test, TestImpl>> = gen_messages(5, 200, pub_key_2);
-    //
-    //     // Test 2 -> 1
-    //     // Send messages
-    //     for sent_message in second_messages {
-    //         network2
-    //             .broadcast_message(
-    //                 sent_message.clone(),
-    //                 vec![pub_key_1].into_iter().collect::<BTreeSet<_>>(),
-    //             )
-    //             .await
-    //             .expect("Failed to message node");
-    //         let mut recv_messages = network1
-    //             .recv_msgs(TransmitType::Broadcast)
-    //             .await
-    //             .expect("Failed to receive message");
-    //         let recv_message = recv_messages.pop().unwrap();
-    //         assert!(recv_messages.is_empty());
-    //         fake_message_eq(sent_message, recv_message);
-    //     }
-    // }
-    //
-    // #[cfg_attr(
-    //     feature = "tokio-executor",
-    //     tokio::test(flavor = "multi_thread", worker_threads = 2)
-    // )]
-    // #[cfg_attr(feature = "async-std-executor", async_std::test)]
-    // #[instrument]
-    // #[allow(deprecated)]
-    // async fn test_in_flight_message_count() {
-    //     // setup_logging();
-    //
-    //     // let group: Arc<MasterMap<Message<Test, TestImpl>, <Test as NodeType>::SignatureKey>> =
-    //     //     MasterMap::new();
-    //     // trace!(?group);
-    //     // let pub_key_1 = get_pubkey();
-    //     // let network1 =
-    //     //     MemoryNetwork::new(pub_key_1, NoMetrics::boxed(), group.clone(), Option::None);
-    //     // let pub_key_2 = get_pubkey();
-    //     // let network2 = MemoryNetwork::new(pub_key_2, NoMetrics::boxed(), group, Option::None);
-    //
-    //     // // Create some dummy messages
-    //     // let messages: Vec<Message<Test, TestImpl>> = gen_messages(5, 100, pub_key_1);
-    //
-    //     // // assert_eq!(network1.in_flight_message_count(), Some(0));
-    //     // // assert_eq!(network2.in_flight_message_count(), Some(0));
-    //
-    //     // for (_count, message) in messages.iter().enumerate() {
-    //     //     network1
-    //     //         .direct_message(message.clone(), pub_key_2)
-    //     //         .await
-    //     //         .unwrap();
-    //     //     // network 2 has received `count` broadcast messages and `count + 1` direct messages
-    //     //     // assert_eq!(network2.in_flight_message_count(), Some(count + count + 1));
-    //
-    //     //     // network2.broadcast_message(message.clone()).await.unwrap();
-    //     //     // network 1 has received `count` broadcast messages
-    //     //     // assert_eq!(network1.in_flight_message_count(), Some(count + 1));
-    //
-    //     //     // network 2 has received `count + 1` broadcast messages and `count + 1` direct messages
-    //     //     // assert_eq!(network2.in_flight_message_count(), Some((count + 1) * 2));
-    //     // }
-    //
-    //     // for _count in (0..messages.len()).rev() {
-    //     //     network1.recv_msgs(TransmitType::Broadcast).await.unwrap();
-    //     //     // assert_eq!(network1.in_flight_message_count(), Some(count));
-    //
-    //     //     network2.recv_msgs(TransmitType::Broadcast).await.unwrap();
-    //     //     network2.recv_msgs(TransmitType::Direct).await.unwrap();
-    //     //     // assert_eq!(network2.in_flight_message_count(), Some(count * 2));
-    //     // }
-    //
-    //     // // assert_eq!(network1.in_flight_message_count(), Some(0));
-    //     // // assert_eq!(network2.in_flight_message_count(), Some(0));
-    // }
-=======
->>>>>>> 34c9d01e
 }