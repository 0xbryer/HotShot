//! A network implementation that connects to a web server.
//!
//! To run the web server, see the `./web_server/` folder in this repo.
//!

use async_compatibility_layer::channel::{unbounded, UnboundedReceiver, UnboundedSender};

use async_compatibility_layer::{
    art::{async_sleep, async_spawn},
    channel::{oneshot, OneShotSender},
};
use async_lock::RwLock;
use async_trait::async_trait;
use derive_more::{Deref, DerefMut};
use hotshot_constants::VERSION_0_1;
use hotshot_types::{
    boxed_sync,
    message::{Message, MessagePurpose},
    traits::{
        network::{
            ConnectedNetwork, ConsensusIntentEvent, NetworkError, NetworkMsg,
            TestableNetworkingImplementation, WebServerNetworkError,
        },
        node_implementation::NodeType,
        signature_key::SignatureKey,
    },
    BoxSyncFuture,
};
use hotshot_utils::version::read_version;
use hotshot_web_server::{self, config};
use lru::LruCache;
use serde::{Deserialize, Serialize};
use std::collections::hash_map::DefaultHasher;
use std::hash::{Hash, Hasher};
use std::num::NonZeroUsize;
use surf_disco::Url;

use hotshot_types::traits::network::{NetworkReliability, ViewMessage};
use std::collections::{BTreeMap, BTreeSet};
use std::{
    collections::btree_map::Entry,
    sync::{
        atomic::{AtomicBool, Ordering},
        Arc,
    },
    time::Duration,
};
use surf_disco::error::ClientError;
use tracing::{debug, error, info, warn};

/// convenience alias alias for the result of getting transactions from the web server
pub type TxnResult = Result<Option<(u64, Vec<Vec<u8>>)>, ClientError>;

/// # Note
///
/// This function uses `DefaultHasher` instead of cryptographic hash functions like SHA-256 because of an `AsRef` requirement.
fn hash<T: Hash>(t: &T) -> u64 {
    let mut s = DefaultHasher::new();
    t.hash(&mut s);
    s.finish()
}

/// The web server network state
#[derive(Clone, Debug)]
pub struct WebServerNetwork<TYPES: NodeType> {
    /// The inner, core state of the web server network
    inner: Arc<Inner<TYPES>>,
    /// An optional shutdown signal. This is only used when this connection is created through the `TestableNetworkingImplementation` API.
    server_shutdown_signal: Option<Arc<OneShotSender<()>>>,
}

impl<TYPES: NodeType> WebServerNetwork<TYPES> {
    /// Post a message to the web server and return the result
    async fn post_message_to_web_server(
        &self,
        message: SendMsg<Message<TYPES>>,
    ) -> Result<(), NetworkError> {
        let result: Result<(), ClientError> = self
            .inner
            .client
            .post(&message.get_endpoint())
            .body_binary(&message.get_message())
            .unwrap()
            .send()
            .await;
        // error!("POST message error for endpoint {} is {:?}", &message.get_endpoint(), result.clone());
        result.map_err(|_e| NetworkError::WebServer {
            source: WebServerNetworkError::ClientError,
        })
    }

    /// Broadcast a message to the underlying network
    async fn broadcast_message(&self, message: Message<TYPES>) -> Result<(), NetworkError> {
        // short circuit if we are shut down
        #[cfg(feature = "hotshot-testing")]
        if !self.inner.running.load(Ordering::Relaxed) {
            return Err(NetworkError::ShutDown);
        }

        let network_msg = Self::parse_post_message(message);
        match network_msg {
            Ok(network_msg) => self.post_message_to_web_server(network_msg).await,
            Err(network_msg) => Err(NetworkError::WebServer {
                source: network_msg,
            }),
        }
    }
}

/// `TaskChannel` is a type alias for an unbounded sender channel that sends `ConsensusIntentEvent`s.
///
/// This channel is used to send events to a task. The `K` type parameter is the type of the key used in the `ConsensusIntentEvent`.
///
/// # Examples
///
/// ```ignore
/// let (tx, _rx): (TaskChannel<MyKey>, _) = tokio::sync::mpsc::unbounded_channel();
/// ```
///
/// # Note
///
/// This type alias is used in the context of a `TaskMap`, where each task is represented by a `TaskChannel`.
type TaskChannel<K> = UnboundedSender<ConsensusIntentEvent<K>>;

/// `TaskMap` is a wrapper around a `BTreeMap` that maps view numbers to tasks.
///
/// Each task is represented by a `TaskChannel` that can be used to send events to the task.
/// The key `K` is a type that implements the `SignatureKey` trait.
///
/// # Examples
///
/// ```ignore
/// # use crate::TaskMap;
/// let mut map: TaskMap<u64> = TaskMap::default();
/// ```
///
/// # Note
///
/// This struct is `Clone`, `Deref`, and `DerefMut`, so it can be used just like a `BTreeMap`.
#[derive(Debug, Clone, Deref, DerefMut)]
struct TaskMap<K: SignatureKey>(BTreeMap<u64, TaskChannel<K>>);

impl<K: SignatureKey> Default for TaskMap<K> {
    fn default() -> Self {
        Self(BTreeMap::default())
    }
}

impl<K: SignatureKey> TaskMap<K> {
    /// Prunes tasks that are polling for a view less than or equal to `current_view - 2`.
    ///
    /// This method cancels and removes all entries in the task map that are polling for a view less than or equal to `current_view - 2`.
    /// The cancellation is performed by sending a `cancel_event` to the task.
    ///
    /// # Arguments
    ///
    /// * `current_view` - The current view number. Tasks polling for a view less than or equal to `current_view - 2` will be pruned.
    /// * `cancel_event_fn` - A function that takes a view number and returns a `ConsensusIntentEvent` to be sent to the task for cancellation.
    ///
    /// # Examples
    ///
    /// ```ignore
    /// # use crate::TaskMap;
    /// let mut map: TaskMap<u64> = TaskMap::default();
    /// map.prune_tasks(10, ConsensusIntentEvent::CancelPollForProposal(5)).await;
    /// ```
    async fn prune_tasks(
        &mut self,
        current_view: u64,
        cancel_event_fn: fn(u64) -> ConsensusIntentEvent<K>,
    ) {
        let cutoff_view = current_view.saturating_sub(2);
        let views_to_remove: Vec<_> = self.range(..cutoff_view).map(|(key, _)| *key).collect();

        for view in views_to_remove {
            let task = self.remove(&view);
            if let Some(task) = task {
                let _ = task.send(cancel_event_fn(view)).await;
            }
        }
    }
}

/// Represents the core of web server networking
#[derive(Debug)]
struct Inner<TYPES: NodeType> {
    /// Our own key
    _own_key: TYPES::SignatureKey,
    /// Queue for messages
    poll_queue_0_1: Arc<RwLock<Vec<RecvMsg<Message<TYPES>>>>>,
    /// Client is running
    running: AtomicBool,
    /// The web server connection is ready
    connected: AtomicBool,
    /// The connectioni to the web server
    client: surf_disco::Client<ClientError>,
    /// The duration to wait between poll attempts
    wait_between_polls: Duration,
    /// Whether we are connecting to a DA server
    is_da: bool,
    /// The last tx_index we saw from the web server
    tx_index: Arc<RwLock<u64>>,
    /// Task map for quorum proposals.
    proposal_task_map: Arc<RwLock<TaskMap<TYPES::SignatureKey>>>,
    /// Task map for quorum votes.
    vote_task_map: Arc<RwLock<TaskMap<TYPES::SignatureKey>>>,
    /// Task map for VID disperse data
    vid_disperse_task_map: Arc<RwLock<TaskMap<TYPES::SignatureKey>>>,
    /// Task map for DACs.
    dac_task_map: Arc<RwLock<TaskMap<TYPES::SignatureKey>>>,
    /// Task map for view sync certificates.
    view_sync_cert_task_map: Arc<RwLock<TaskMap<TYPES::SignatureKey>>>,
    /// Task map for view sync votes.
    view_sync_vote_task_map: Arc<RwLock<TaskMap<TYPES::SignatureKey>>>,
    /// Task map for transactions
    txn_task_map: Arc<RwLock<TaskMap<TYPES::SignatureKey>>>,
    #[allow(clippy::type_complexity)]
    /// A handle on the task polling for latest quorum propsal
    latest_proposal_task: Arc<RwLock<Option<TaskChannel<TYPES::SignatureKey>>>>,
    #[allow(clippy::type_complexity)]
    /// A handle on the task polling for the latest view sync certificate
    latest_view_sync_certificate_task: Arc<RwLock<Option<TaskChannel<TYPES::SignatureKey>>>>,
}

impl<TYPES: NodeType> Inner<TYPES> {
    #![allow(clippy::too_many_lines)]

    /// Handle version 0.1 transactions
    ///
    /// * `first_tx_index` - the index of the first transaction received from the server in the latest batch.
    /// * `tx_index` - the last transaction index we saw from the web server.
    async fn handle_tx_0_1(&self, tx: Vec<u8>, first_tx_index: u64, tx_index: &mut u64) {
        let poll_queue = &self.poll_queue_0_1;
        if first_tx_index > *tx_index + 1 {
            debug!(
                "missed txns from {} to {}",
                *tx_index + 1,
                first_tx_index - 1
            );
            *tx_index = first_tx_index - 1;
        }

        *tx_index += 1;

        if let Ok(deserialized_message_inner) = bincode::deserialize::<Message<TYPES>>(&tx) {
            let deserialized_message = RecvMsg {
                message: Some(deserialized_message_inner),
            };
            poll_queue.write().await.push(deserialized_message.clone());
        } else {
            async_sleep(self.wait_between_polls).await;
        }

        debug!("tx index is {}", tx_index);
    }

    /// Handle version 0.1 messages
    ///
    /// Returns `should_return` as a boolean, which is:
    ///   * `true` if we've seen enough this round and the `poll_web_server` function should return
    ///   * `false` if we want to receive further messages from the server.
    #[allow(clippy::too_many_arguments)]
    async fn handle_message_0_1(
        &self,
        message: Vec<u8>,
        view_number: u64,
        message_purpose: MessagePurpose,
        vote_index: &mut u64,
        seen_proposals: &mut LruCache<u64, ()>,
        seen_view_sync_certificates: &mut LruCache<u64, ()>,
    ) -> bool {
        let poll_queue = &self.poll_queue_0_1;
        if let Ok(deserialized_message_inner) = bincode::deserialize::<Message<TYPES>>(&message) {
            let deserialized_message = RecvMsg {
                message: Some(deserialized_message_inner),
            };
            match message_purpose {
                MessagePurpose::Data => {
                    error!("We should not receive transactions in this function");
                }
                MessagePurpose::Proposal => {
                    let proposal = deserialized_message.clone();
                    poll_queue.write().await.push(proposal);

                    // Only pushing the first proposal since we will soon only be allowing 1 proposal per view
                    return true;
                }
                MessagePurpose::LatestProposal => {
                    let proposal = deserialized_message.clone();
                    let hash = hash(&proposal);
                    // Only allow unseen proposals to be pushed to the queue
                    if seen_proposals.put(hash, ()).is_none() {
                        poll_queue.write().await.push(proposal);
                    }

                    // Only pushing the first proposal since we will soon only be allowing 1 proposal per view
                    return true;
                }
                MessagePurpose::LatestViewSyncCertificate => {
                    let cert = deserialized_message.clone();
                    let hash = hash(&cert);
                    if seen_view_sync_certificates.put(hash, ()).is_none() {
                        poll_queue.write().await.push(cert);
                    }
                    return false;
                }
                MessagePurpose::Vote
                | MessagePurpose::ViewSyncVote
                | MessagePurpose::ViewSyncCertificate => {
                    let vote = deserialized_message.clone();
                    *vote_index += 1;
                    poll_queue.write().await.push(vote);

                    return false;
                }
                MessagePurpose::DAC => {
                    debug!(
                        "Received DAC from web server for view {} {}",
                        view_number, self.is_da
                    );
                    poll_queue.write().await.push(deserialized_message.clone());

                    // Only pushing the first proposal since we will soon only be allowing 1 proposal per view
                    // return if we found a DAC, since there will only be 1 per view
                    // In future we should check to make sure DAC is valid
                    return true;
                }
                MessagePurpose::VidDisperse => {
                    // TODO copy-pasted from `MessagePurpose::Proposal` https://github.com/EspressoSystems/HotShot/issues/1690

                    self.poll_queue_0_1
                        .write()
                        .await
                        .push(deserialized_message.clone());

                    // Only pushing the first proposal since we will soon only be allowing 1 proposal per view
                    return true;
                }

                MessagePurpose::Internal => {
                    error!("Received internal message in web server network");

                    return false;
                }

                MessagePurpose::Upgrade => {
                    poll_queue.write().await.push(deserialized_message.clone());

                    return true;
                }
            }
        }

        false
    }

    /// Pull a web server.
    async fn poll_web_server(
        &self,
        receiver: UnboundedReceiver<ConsensusIntentEvent<TYPES::SignatureKey>>,
        message_purpose: MessagePurpose,
        view_number: u64,
        additional_wait: Duration,
    ) -> Result<(), NetworkError> {
        let mut vote_index = 0;
        let mut tx_index = 0;
        let mut seen_proposals = LruCache::new(NonZeroUsize::new(100).unwrap());
        let mut seen_view_sync_certificates = LruCache::new(NonZeroUsize::new(100).unwrap());

        if message_purpose == MessagePurpose::Data {
            tx_index = *self.tx_index.read().await;
            debug!("Previous tx index was {}", tx_index);
        };

        while self.running.load(Ordering::Relaxed) {
            async_sleep(additional_wait).await;

            let endpoint = match message_purpose {
                MessagePurpose::Proposal => config::get_proposal_route(view_number),
                MessagePurpose::LatestProposal => config::get_latest_proposal_route(),
                MessagePurpose::LatestViewSyncCertificate => {
                    config::get_latest_view_sync_certificate_route()
                }
                MessagePurpose::Vote => config::get_vote_route(view_number, vote_index),
                MessagePurpose::Data => config::get_transactions_route(tx_index),
                MessagePurpose::Internal => unimplemented!(),
                MessagePurpose::ViewSyncCertificate => {
                    config::get_view_sync_certificate_route(view_number, vote_index)
                }
                MessagePurpose::ViewSyncVote => {
                    config::get_view_sync_vote_route(view_number, vote_index)
                }
                MessagePurpose::DAC => config::get_da_certificate_route(view_number),
                MessagePurpose::VidDisperse => config::get_vid_disperse_route(view_number), // like `Proposal`
                MessagePurpose::Upgrade => config::get_upgrade_route(view_number),
            };

            if let MessagePurpose::Data = message_purpose {
                let possible_message: TxnResult = self.client.get(&endpoint).send().await;
                // Deserialize and process transactions from the server.
                // If something goes wrong at any point, we sleep for wait_between_polls
                // then try again next time.
                if let Ok(Some((first_tx_index, txs))) = possible_message {
                    for tx_raw in txs {
                        // This is very hacky.
                        //
                        // Fundamentally, tx_raw is a serialized Option(Message<TYPES>).
                        // The problem is, we want to extract the serialized Message<TYPES>
                        // *without* deserializing the entire tx_raw
                        // (because, a priori, the serialization of Message<TYPES> might depend on the version number,
                        // which we have not yet read at this point).
                        //
                        // So we use the fact that the bincode serialization of Option(_) is a single leading byte
                        // (0 for None and 1 for Some). Dropping the first byte then yields the serialized Message<TYPES>.
                        //
                        // It would be nice to do this with serde primitives, but I'm not sure how.

                        match tx_raw.first() {
                            Some(0) => {
                                continue;
                            }
                            Some(1) => {
                                let tx = tx_raw[1..].to_vec();
                                let tx_version = read_version(&tx);

                                match tx_version {
                                    Some(VERSION_0_1) => {
                                        self.handle_tx_0_1(tx, first_tx_index, &mut tx_index).await;
                                    }
                                    Some(version) => {
                                        warn!(
                                      "Received message with unsupported version: {:?}.\n\nPayload:\n\n{:?}",
                                      version,
                                      tx
                                  );
                                    }
                                    _ => {
                                        warn!(
                                      "Received message with unreadable version number.\n\nPayload:\n\n{:?}",
                                      tx
                                  );
                                    }
                                }
                            }
                            _ => {
                                warn!("Could not deserialize transaction: {:?}", tx_raw);
                            }
                        }
                    }
                } else {
                    async_sleep(self.wait_between_polls + additional_wait).await;
                }
            } else {
                let possible_message: Result<Option<Vec<Vec<u8>>>, ClientError> =
                    self.client.get(&endpoint).send().await;
                if let Ok(Some(messages)) = possible_message {
                    for message_raw in messages {
                        // This is very hacky.
                        //
                        // Fundamentally, message_raw is a serialized Option(Message<TYPES>).
                        // The problem is, we want to extract the serialized Message<TYPES>
                        // *without* deserializing the entire message_raw
                        // (because, a priori, the serialization of Message<TYPES> might depend on the version number,
                        // which we have not yet read at this point).
                        //
                        // So we use the fact that the bincode serialization of Option(_) is a single leading byte
                        // (0 for None and 1 for Some). Dropping the first byte then yields the serialized Message<TYPES>.
                        //
                        // It would be nice to do this with serde primitives, but I'm not sure how.

                        match message_raw.first() {
                            Some(0) => {
                                continue;
                            }
                            Some(1) => {
                                let message = message_raw[1..].to_vec();
                                let message_version = read_version(&message);

                                let should_return;

                                match message_version {
                                    Some(VERSION_0_1) => {
                                        should_return = self
                                            .handle_message_0_1(
                                                message,
                                                view_number,
                                                message_purpose,
                                                &mut vote_index,
                                                &mut seen_proposals,
                                                &mut seen_view_sync_certificates,
                                            )
                                            .await;

                                        if should_return {
                                            return Ok(());
                                        }
                                    }
                                    Some(version) => {
                                        warn!(
                                      "Received message with unsupported version: {:?}.\n\nPayload:\n\n{:?}",
                                      version,
                                      message
                                  );
                                    }
                                    _ => {
                                        warn!(
                                      "Received message with unreadable version number.\n\nPayload:\n\n{:?}",
                                      message
                                  );
                                    }
                                }
                            }
                            _ => {
                                warn!("Could not deserialize message: {:?}", message_raw);
                            }
                        }
                    }
                } else {
                    async_sleep(self.wait_between_polls).await;
                }
            }

            let maybe_event = receiver.try_recv();
            match maybe_event {
                Ok(event) => {
                    match event {
                        // TODO ED Should add extra error checking here to make sure we are intending to cancel a task
                        ConsensusIntentEvent::CancelPollForVotes(event_view)
                        | ConsensusIntentEvent::CancelPollForProposal(event_view)
                        | ConsensusIntentEvent::CancelPollForDAC(event_view)
                        | ConsensusIntentEvent::CancelPollForViewSyncCertificate(event_view)
                        | ConsensusIntentEvent::CancelPollForVIDDisperse(event_view)
                        | ConsensusIntentEvent::CancelPollForLatestProposal(event_view)
                        | ConsensusIntentEvent::CancelPollForLatestViewSyncCertificate(
                            event_view,
                        )
                        | ConsensusIntentEvent::CancelPollForViewSyncVotes(event_view) => {
                            if view_number == event_view {
                                debug!("Shutting down polling task for view {}", event_view);
                                return Ok(());
                            }
                        }
                        ConsensusIntentEvent::CancelPollForTransactions(event_view) => {
                            // Write the most recent tx index so we can pick up where we left off later

                            let mut lock = self.tx_index.write().await;
                            *lock = tx_index;

                            if view_number == event_view {
                                debug!("Shutting down polling task for view {}", event_view);
                                return Ok(());
                            }
                        }

                        _ => {
                            unimplemented!()
                        }
                    }
                }
                // Nothing on receiving channel
                Err(_) => {
                    debug!("Nothing on receiving channel");
                }
            }
        }
        Err(NetworkError::ShutDown)
    }
}

#[derive(Serialize, Deserialize, Clone, Debug, PartialEq)]
#[serde(bound(deserialize = ""))]
/// A message being sent to the web server
pub struct SendMsg<M: NetworkMsg> {
    /// The optional message, or body, to send
    message: Option<M>,
    /// The endpoint to send the message to
    endpoint: String,
}

/// A message being received from the web server
#[derive(Serialize, Deserialize, Clone, Debug, PartialEq, Hash)]
#[serde(bound(deserialize = ""))]
pub struct RecvMsg<M: NetworkMsg> {
    /// The optional message being received
    message: Option<M>,
}

/// Trait for messages being sent to the web server
pub trait SendMsgTrait<M: NetworkMsg> {
    /// Returns the endpoint to send the message to
    fn get_endpoint(&self) -> String;
    /// Returns the actual message being sent
    fn get_message(&self) -> Option<M>;
}

/// Trait for messages being received from the web server
pub trait RecvMsgTrait<M: NetworkMsg> {
    /// Returns the actual message being received
    fn get_message(&self) -> Option<M>;
}

impl<M: NetworkMsg> SendMsgTrait<M> for SendMsg<M> {
    fn get_endpoint(&self) -> String {
        self.endpoint.clone()
    }

    fn get_message(&self) -> Option<M> {
        self.message.clone()
    }
}

impl<M: NetworkMsg> RecvMsgTrait<M> for RecvMsg<M> {
    fn get_message(&self) -> Option<M> {
        self.message.clone()
    }
}

impl<M: NetworkMsg> NetworkMsg for SendMsg<M> {}
impl<M: NetworkMsg> NetworkMsg for RecvMsg<M> {}

impl<TYPES: NodeType + 'static> WebServerNetwork<TYPES> {
    /// Creates a new instance of the `WebServerNetwork`
    /// # Panics
    /// if the web server url is malformed
    pub fn create(
        url: Url,
        wait_between_polls: Duration,
        key: TYPES::SignatureKey,
        is_da_server: bool,
    ) -> Self {
        info!("Connecting to web server at {url:?} is da: {is_da_server}");

        // TODO ED Wait for healthcheck
        let client = surf_disco::Client::<ClientError>::new(url);

        let inner = Arc::new(Inner {
            poll_queue_0_1: Arc::default(),
            running: AtomicBool::new(true),
            connected: AtomicBool::new(false),
            client,
            wait_between_polls,
            _own_key: key,
            is_da: is_da_server,
            tx_index: Arc::default(),
            proposal_task_map: Arc::default(),
            vote_task_map: Arc::default(),
            vid_disperse_task_map: Arc::default(),
            dac_task_map: Arc::default(),
            view_sync_cert_task_map: Arc::default(),
            view_sync_vote_task_map: Arc::default(),
            txn_task_map: Arc::default(),
            latest_proposal_task: Arc::default(),
            latest_view_sync_certificate_task: Arc::default(),
        });

        inner.connected.store(true, Ordering::Relaxed);

        Self {
            inner,
            server_shutdown_signal: None,
        }
    }

    /// Parses a message to find the appropriate endpoint
    /// Returns a `SendMsg` containing the endpoint
    fn parse_post_message(
        message: Message<TYPES>,
    ) -> Result<SendMsg<Message<TYPES>>, WebServerNetworkError> {
        let view_number: TYPES::Time = message.get_view_number();

        let endpoint = match &message.purpose() {
            MessagePurpose::Proposal => config::post_proposal_route(*view_number),
            MessagePurpose::Vote => config::post_vote_route(*view_number),
            MessagePurpose::Data => config::post_transactions_route(),
            MessagePurpose::Internal
            | MessagePurpose::LatestProposal
            | MessagePurpose::LatestViewSyncCertificate => {
                return Err(WebServerNetworkError::EndpointError)
            }
            MessagePurpose::ViewSyncCertificate => {
                // error!("Posting view sync proposal route is: {}", config::post_view_sync_certificate_route(*view_number));
                config::post_view_sync_certificate_route(*view_number)
            }
            MessagePurpose::ViewSyncVote => config::post_view_sync_vote_route(*view_number),
            MessagePurpose::DAC => config::post_da_certificate_route(*view_number),
            MessagePurpose::VidDisperse => config::post_vid_disperse_route(*view_number),
            MessagePurpose::Upgrade => config::post_upgrade_route(*view_number),
        };

        let network_msg: SendMsg<Message<TYPES>> = SendMsg {
            message: Some(message),
            endpoint,
        };
        Ok(network_msg)
    }

    /// Generates a single webserver network, for use in tests
    fn single_generator(
        expected_node_count: usize,
        _num_bootstrap: usize,
        _network_id: usize,
        _da_committee_size: usize,
        is_da: bool,
        _reliability_config: &Option<Box<dyn NetworkReliability>>,
    ) -> Box<dyn Fn(u64) -> Self + 'static> {
        let (server_shutdown_sender, server_shutdown) = oneshot();
        let sender = Arc::new(server_shutdown_sender);

        // pick random, unused port
        let port = portpicker::pick_unused_port().expect("Could not find an open port");

        let url = Url::parse(format!("http://localhost:{port}").as_str()).unwrap();
        info!("Launching web server on port {port}");
        // Start web server
        async_spawn(async {
            match hotshot_web_server::run_web_server::<TYPES::SignatureKey>(
                Some(server_shutdown),
                url,
            )
            .await
            {
                Ok(()) => error!("Web server future finished unexpectedly"),
                Err(e) => error!("Web server task failed: {e}"),
            }
        });

        // We assign known_nodes' public key and stake value rather than read from config file since it's a test
        let known_nodes = (0..expected_node_count as u64)
            .map(|id| {
                TYPES::SignatureKey::from_private(
                    &TYPES::SignatureKey::generated_from_seed_indexed([0u8; 32], id).1,
                )
            })
            .collect::<Vec<_>>();

        // Start each node's web server client
        Box::new(move |id| {
            let sender = Arc::clone(&sender);
            let url = Url::parse(format!("http://localhost:{port}").as_str()).unwrap();
            let mut network = WebServerNetwork::create(
                url,
                Duration::from_millis(100),
                known_nodes[usize::try_from(id).unwrap()].clone(),
                is_da,
            );
            network.server_shutdown_signal = Some(sender);
            network
        })
    }
}

#[async_trait]
impl<TYPES: NodeType + 'static> ConnectedNetwork<Message<TYPES>, TYPES::SignatureKey>
    for WebServerNetwork<TYPES>
{
    /// Blocks until the network is successfully initialized
    async fn wait_for_ready(&self) {
        while !self.inner.connected.load(Ordering::Relaxed) {
            async_sleep(Duration::from_secs(1)).await;
        }
    }
    fn pause(&self) {
        error!("Pausing CDN network");
        self.inner.running.store(false, Ordering::Relaxed);
    }

    fn resume(&self) {
        error!("Resuming CDN network");
        self.inner.running.store(true, Ordering::Relaxed);
    }
    /// checks if the network is ready
    /// nonblocking
    async fn is_ready(&self) -> bool {
        self.inner.connected.load(Ordering::Relaxed)
    }

    /// Blocks until the network is shut down
    /// then returns true
    fn shut_down<'a, 'b>(&'a self) -> BoxSyncFuture<'b, ()>
    where
        'a: 'b,
        Self: 'b,
    {
        let closure = async move {
            // Cancel poll for latest proposal on shutdown
            if let Some(ref sender) = *self.inner.latest_proposal_task.read().await {
                let _ = sender
                    .send(ConsensusIntentEvent::CancelPollForLatestProposal(1))
                    .await;
            };

            // Cancel poll for latest view sync certificate on shutdown
            if let Some(ref sender) = *self.inner.latest_view_sync_certificate_task.read().await {
                let _ = sender
                    .send(ConsensusIntentEvent::CancelPollForLatestViewSyncCertificate(1))
                    .await;
            };
            self.inner.running.store(false, Ordering::Relaxed);
        };
        boxed_sync(closure)
    }

    /// Broadcast message to the underlying subset of nodes
    async fn quorum_broadcast_message(
        &self,
        message: Message<TYPES>,
        _recipients: BTreeSet<TYPES::SignatureKey>,
    ) -> Result<(), NetworkError> {
        self.broadcast_message(message).await
    }

    /// Broadcast message to the underlying subset of nodes
    async fn da_broadcast_message(
        &self,
        message: Message<TYPES>,
        _recipients: BTreeSet<TYPES::SignatureKey>,
    ) -> Result<(), NetworkError> {
        self.broadcast_message(message).await
    }

    /// Sends a direct message to a specific node
    /// blocking
    async fn direct_message(
        &self,
        message: Message<TYPES>,
        _recipient: TYPES::SignatureKey,
    ) -> Result<(), NetworkError> {
        // short circuit if we are shut down
        #[cfg(feature = "hotshot-testing")]
        if !self.inner.running.load(Ordering::Relaxed) {
            return Err(NetworkError::ShutDown);
        }
        let network_msg = Self::parse_post_message(message);
        match network_msg {
            Ok(network_msg) => {
                // error!("network msg is {:?}", network_msg.clone());

                self.post_message_to_web_server(network_msg).await
            }
            Err(network_msg) => Err(NetworkError::WebServer {
                source: network_msg,
            }),
        }
    }

    /// Receive one or many messages from the underlying network.
    ///
<<<<<<< HEAD
    /// Will unwrap the underlying `NetworkMessage`
    /// blocking
=======
    /// # Errors
    /// Does not error
>>>>>>> 2ebe1269
    async fn recv_msgs(&self) -> Result<Vec<Message<TYPES>>, NetworkError> {
        let mut queue = self.inner.poll_queue_0_1.write().await;
        Ok(queue
            .drain(..)
            .collect::<Vec<_>>()
            .iter()
<<<<<<< HEAD
            .map(|x| x.get_message().unwrap())
=======
            .map(|x| x.get_message().expect("failed to clone message"))
>>>>>>> 2ebe1269
            .collect())
    }

    #[allow(clippy::too_many_lines)]
    async fn inject_consensus_info(&self, event: ConsensusIntentEvent<TYPES::SignatureKey>) {
        #[cfg(feature = "hotshot-testing")]
        if !self.inner.running.load(Ordering::Relaxed) {
            return;
        }

        debug!(
            "Injecting event: {:?} is da {}",
            event.clone(),
            self.inner.is_da
        );

        // TODO ED Need to handle canceling tasks that don't receive their expected output (such a proposal that never comes)
        match event {
            ConsensusIntentEvent::PollForProposal(view_number) => {
                // Check if we already have a task for this (we shouldn't)

                // Going to do a write lock since mostly likely we will need it - can change to upgradable read in the future
                let mut task_map = self.inner.proposal_task_map.write().await;
                if let Entry::Vacant(e) = task_map.entry(view_number) {
                    // create new task
                    let (sender, receiver) = unbounded();
                    e.insert(sender);

                    async_spawn({
                        let inner_clone = self.inner.clone();
                        async move {
                            if let Err(e) = inner_clone
                                .poll_web_server(
                                    receiver,
                                    MessagePurpose::Proposal,
                                    view_number,
                                    Duration::ZERO,
                                )
                                .await
                            {
                                warn!(
                                    "Background receive proposal polling encountered an error: {:?}",
                                    e
                                );
                            }
                        }
                    });
                } else {
                    debug!("Somehow task already existed!");
                }

                // Cancel old, stale tasks
                task_map
                    .prune_tasks(view_number, ConsensusIntentEvent::CancelPollForProposal)
                    .await;
            }
            ConsensusIntentEvent::PollForVIDDisperse(view_number) => {
                // Check if we already have a task for this (we shouldn't)

                // Going to do a write lock since mostly likely we will need it - can change to upgradable read in the future
                let mut task_map = self.inner.vid_disperse_task_map.write().await;
                if let Entry::Vacant(e) = task_map.entry(view_number) {
                    // create new task
                    let (sender, receiver) = unbounded();
                    e.insert(sender);

                    async_spawn({
                        let inner_clone = self.inner.clone();
                        async move {
                            if let Err(e) = inner_clone
                                .poll_web_server(
                                    receiver,
                                    MessagePurpose::VidDisperse,
                                    view_number,
                                    Duration::ZERO,
                                )
                                .await
                            {
                                warn!(
                                    "Background receive VID disperse polling encountered an error: {:?}",
                                    e
                                );
                            }
                        }
                    });
                } else {
                    debug!("Somehow task already existed!");
                }

                // Cancel old, stale tasks
                task_map
                    .prune_tasks(view_number, ConsensusIntentEvent::CancelPollForVIDDisperse)
                    .await;
            }
            ConsensusIntentEvent::PollForLatestProposal => {
                // Only start this task if we haven't already started it.
                let mut cancel_handle = self.inner.latest_proposal_task.write().await;
                if cancel_handle.is_none() {
                    let inner = self.inner.clone();

                    // Create sender and receiver for cancelling the task
                    let (sender, receiver) = unbounded();
                    *cancel_handle = Some(sender);

                    // Create the new task
                    async_spawn(async move {
                        if let Err(e) = inner
                            .poll_web_server(
                                receiver,
                                MessagePurpose::LatestProposal,
                                1,
                                Duration::from_millis(500),
                            )
                            .await
                        {
                            warn!(
                                "Background receive latest quorum proposal polling encountered an error: {:?}",
                                e
                            );
                        }
                    });
                }
            }
            ConsensusIntentEvent::PollForLatestViewSyncCertificate => {
                // Only start this task if we haven't already started it.
                let mut cancel_handle = self.inner.latest_view_sync_certificate_task.write().await;
                if cancel_handle.is_none() {
                    let inner = self.inner.clone();

                    // Create sender and receiver for cancelling the task
                    let (sender, receiver) = unbounded();
                    *cancel_handle = Some(sender);

                    // Create the new task
                    async_spawn(async move {
                        if let Err(e) = inner
                            .poll_web_server(
                                receiver,
                                MessagePurpose::LatestViewSyncCertificate,
                                1,
                                Duration::from_millis(500),
                            )
                            .await
                        {
                            warn!(
                                "Background receive latest view sync certificate polling encountered an error: {:?}",
                                e
                            );
                        }
                    });
                }
            }
            ConsensusIntentEvent::PollForVotes(view_number) => {
                let mut task_map = self.inner.vote_task_map.write().await;
                if let Entry::Vacant(e) = task_map.entry(view_number) {
                    // create new task
                    let (sender, receiver) = unbounded();
                    e.insert(sender);
                    async_spawn({
                        let inner_clone = self.inner.clone();
                        async move {
                            if let Err(e) = inner_clone
                                .poll_web_server(
                                    receiver,
                                    MessagePurpose::Vote,
                                    view_number,
                                    Duration::ZERO,
                                )
                                .await
                            {
                                warn!(
                                    "Background receive proposal polling encountered an error: {:?}",
                                    e
                                );
                            }
                        }
                    });
                } else {
                    debug!("Somehow task already existed!");
                }

                // Cancel old, stale tasks
                task_map
                    .prune_tasks(view_number, ConsensusIntentEvent::CancelPollForVotes)
                    .await;
            }

            ConsensusIntentEvent::PollForDAC(view_number) => {
                let mut task_map = self.inner.dac_task_map.write().await;
                if let Entry::Vacant(e) = task_map.entry(view_number) {
                    // create new task
                    let (sender, receiver) = unbounded();
                    e.insert(sender);
                    async_spawn({
                        let inner_clone = self.inner.clone();
                        async move {
                            if let Err(e) = inner_clone
                                .poll_web_server(
                                    receiver,
                                    MessagePurpose::DAC,
                                    view_number,
                                    Duration::ZERO,
                                )
                                .await
                            {
                                warn!(
                                    "Background receive proposal polling encountered an error: {:?}",
                                    e
                                );
                            }
                        }
                    });
                } else {
                    debug!("Somehow task already existed!");
                }

                // Cancel old, stale tasks
                task_map
                    .prune_tasks(view_number, ConsensusIntentEvent::CancelPollForDAC)
                    .await;
            }

            ConsensusIntentEvent::CancelPollForVotes(view_number) => {
                let mut task_map = self.inner.vote_task_map.write().await;

                if let Some((_, sender)) = task_map.remove_entry(&(view_number)) {
                    // Send task cancel message to old task

                    // If task already exited we expect an error
                    let _res = sender
                        .send(ConsensusIntentEvent::CancelPollForVotes(view_number))
                        .await;
                }
            }

            ConsensusIntentEvent::PollForViewSyncCertificate(view_number) => {
                let mut task_map = self.inner.view_sync_cert_task_map.write().await;
                if let Entry::Vacant(e) = task_map.entry(view_number) {
                    // create new task
                    let (sender, receiver) = unbounded();
                    e.insert(sender);
                    async_spawn({
                        let inner_clone = self.inner.clone();
                        async move {
                            if let Err(e) = inner_clone
                                .poll_web_server(
                                    receiver,
                                    MessagePurpose::ViewSyncCertificate,
                                    view_number,
                                    Duration::ZERO,
                                )
                                .await
                            {
                                warn!(
                                    "Background receive proposal polling encountered an error: {:?}",
                                    e
                                );
                            }
                        }
                    });
                } else {
                    debug!("Somehow task already existed!");
                }

                // Cancel old, stale tasks
                task_map
                    .prune_tasks(
                        view_number,
                        ConsensusIntentEvent::CancelPollForViewSyncCertificate,
                    )
                    .await;
            }
            ConsensusIntentEvent::PollForViewSyncVotes(view_number) => {
                let mut task_map = self.inner.view_sync_vote_task_map.write().await;
                if let Entry::Vacant(e) = task_map.entry(view_number) {
                    // create new task
                    let (sender, receiver) = unbounded();
                    e.insert(sender);
                    async_spawn({
                        let inner_clone = self.inner.clone();
                        async move {
                            if let Err(e) = inner_clone
                                .poll_web_server(
                                    receiver,
                                    MessagePurpose::ViewSyncVote,
                                    view_number,
                                    Duration::ZERO,
                                )
                                .await
                            {
                                warn!(
                                    "Background receive proposal polling encountered an error: {:?}",
                                    e
                                );
                            }
                        }
                    });
                } else {
                    debug!("Somehow task already existed!");
                }

                // Cancel old, stale tasks
                task_map
                    .prune_tasks(
                        view_number,
                        ConsensusIntentEvent::CancelPollForViewSyncVotes,
                    )
                    .await;
            }

            ConsensusIntentEvent::CancelPollForViewSyncCertificate(view_number) => {
                let mut task_map = self.inner.view_sync_cert_task_map.write().await;

                if let Some((_, sender)) = task_map.remove_entry(&(view_number)) {
                    // Send task cancel message to old task

                    // If task already exited we expect an error
                    let _res = sender
                        .send(ConsensusIntentEvent::CancelPollForViewSyncCertificate(
                            view_number,
                        ))
                        .await;
                }
            }
            ConsensusIntentEvent::CancelPollForViewSyncVotes(view_number) => {
                let mut task_map = self.inner.view_sync_vote_task_map.write().await;

                if let Some((_, sender)) = task_map.remove_entry(&(view_number)) {
                    // Send task cancel message to old task

                    // If task already exited we expect an error
                    let _res = sender
                        .send(ConsensusIntentEvent::CancelPollForViewSyncVotes(
                            view_number,
                        ))
                        .await;
                }
            }
            ConsensusIntentEvent::PollForTransactions(view_number) => {
                let mut task_map = self.inner.txn_task_map.write().await;
                if let Entry::Vacant(e) = task_map.entry(view_number) {
                    // create new task
                    let (sender, receiver) = unbounded();
                    e.insert(sender);
                    async_spawn({
                        let inner_clone = self.inner.clone();
                        async move {
                            if let Err(e) = inner_clone
                                .poll_web_server(
                                    receiver,
                                    MessagePurpose::Data,
                                    view_number,
                                    Duration::ZERO,
                                )
                                .await
                            {
                                warn!(
                                                               "Background receive transaction polling encountered an error: {:?}",
                                                                 e
                                                               );
                            }
                        }
                    });
                } else {
                    debug!("Somehow task already existed!");
                }

                // Cancel old, stale tasks
                task_map
                    .prune_tasks(view_number, ConsensusIntentEvent::CancelPollForTransactions)
                    .await;
            }
            ConsensusIntentEvent::CancelPollForTransactions(view_number) => {
                let mut task_map = self.inner.txn_task_map.write().await;

                if let Some((_view, sender)) = task_map.remove_entry(&(view_number)) {
                    // Send task cancel message to old task

                    // If task already exited we expect an error
                    let _res = sender
                        .send(ConsensusIntentEvent::CancelPollForTransactions(view_number))
                        .await;
                } else {
                    info!("Task map entry should have existed");
                };
            }

            _ => {}
        }
    }
}

impl<TYPES: NodeType> TestableNetworkingImplementation<TYPES> for WebServerNetwork<TYPES> {
    fn generator(
        expected_node_count: usize,
        num_bootstrap: usize,
        network_id: usize,
        da_committee_size: usize,
        _is_da: bool,
        reliability_config: Option<Box<dyn NetworkReliability>>,
    ) -> Box<dyn Fn(u64) -> (Arc<Self>, Arc<Self>) + 'static> {
        let da_gen = Self::single_generator(
            expected_node_count,
            num_bootstrap,
            network_id,
            da_committee_size,
            true,
            &reliability_config,
        );
        let quorum_gen = Self::single_generator(
            expected_node_count,
            num_bootstrap,
            network_id,
            da_committee_size,
            false,
            &reliability_config,
        );
        // Start each node's web server client
        Box::new(move |id| (quorum_gen(id).into(), da_gen(id).into()))
    }

    fn in_flight_message_count(&self) -> Option<usize> {
        None
    }
}<|MERGE_RESOLUTION|>--- conflicted
+++ resolved
@@ -845,24 +845,15 @@
 
     /// Receive one or many messages from the underlying network.
     ///
-<<<<<<< HEAD
     /// Will unwrap the underlying `NetworkMessage`
     /// blocking
-=======
-    /// # Errors
-    /// Does not error
->>>>>>> 2ebe1269
     async fn recv_msgs(&self) -> Result<Vec<Message<TYPES>>, NetworkError> {
         let mut queue = self.inner.poll_queue_0_1.write().await;
         Ok(queue
             .drain(..)
             .collect::<Vec<_>>()
             .iter()
-<<<<<<< HEAD
-            .map(|x| x.get_message().unwrap())
-=======
             .map(|x| x.get_message().expect("failed to clone message"))
->>>>>>> 2ebe1269
             .collect())
     }
 
