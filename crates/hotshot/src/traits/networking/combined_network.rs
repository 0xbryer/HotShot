--- conflicted
+++ resolved
@@ -339,32 +339,6 @@
         message: Message<TYPES>,
         recipients: BTreeSet<TYPES::SignatureKey>,
     ) -> Result<(), NetworkError> {
-<<<<<<< HEAD
-        // broadcast optimistically on both networks, but if the primary network is down, skip it
-        let primary_down = self.primary_down.load(Ordering::Relaxed);
-        if primary_down < COMBINED_NETWORK_MIN_PRIMARY_FAILURES
-            || primary_down % COMBINED_NETWORK_PRIMARY_CHECK_INTERVAL == 0
-        {
-            // broadcast on the primary network as it is not down, or we are checking if it is back up
-            match self
-                .primary()
-                .quorum_broadcast_message(message.clone(), recipients.clone())
-                .await
-            {
-                Ok(()) => {
-                    self.primary_down.store(0, Ordering::Relaxed);
-                }
-                Err(e) => {
-                    warn!("Error on primary network: {}", e);
-                    self.primary_down.fetch_add(1, Ordering::Relaxed);
-                }
-            };
-        }
-
-        self.secondary()
-            .quorum_broadcast_message(message, recipients)
-            .await
-=======
         let primary = self.primary().clone();
         let secondary = self.secondary().clone();
         let primary_message = message.clone();
@@ -374,17 +348,16 @@
             message,
             async move {
                 primary
-                    .broadcast_message(primary_message, primary_recipients)
+                    .quorum_broadcast_message(primary_message, primary_recipients)
                     .await
             },
             async move {
                 secondary
-                    .broadcast_message(secondary_message, recipients)
+                    .quorum_broadcast_message(secondary_message, recipients)
                     .await
             },
         )
         .await
->>>>>>> 2ebe1269
     }
 
     async fn da_broadcast_message(
@@ -435,15 +408,6 @@
         .await
     }
 
-<<<<<<< HEAD
-    async fn recv_msgs(&self) -> Result<Vec<Message<TYPES>>, NetworkError> {
-        // recv on both networks because nodes may be accessible only on either. discard duplicates
-        // TODO: improve this algorithm: https://github.com/EspressoSystems/HotShot/issues/2089
-
-        let mut primary_msgs = self.primary().recv_msgs().await?;
-        let mut secondary_msgs = self.secondary().recv_msgs().await?;
-
-=======
     /// Receive one or many messages from the underlying network.
     ///
     /// # Errors
@@ -454,7 +418,6 @@
         let mut primary_msgs = self.primary().recv_msgs().await?;
         let mut secondary_msgs = self.secondary().recv_msgs().await?;
 
->>>>>>> 2ebe1269
         primary_msgs.append(secondary_msgs.as_mut());
 
         let mut filtered_msgs = Vec::with_capacity(primary_msgs.len());
