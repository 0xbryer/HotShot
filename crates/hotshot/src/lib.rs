#![warn(
    clippy::all,
    clippy::pedantic,
    rust_2018_idioms,
    missing_docs,
    clippy::missing_docs_in_private_items,
    clippy::panic
)]
#![allow(clippy::module_name_repetitions)]
// Temporary
#![allow(clippy::cast_possible_truncation)]
// Temporary, should be disabled after the completion of the NodeImplementation refactor
#![allow(clippy::type_complexity)]
//! Provides a generic rust implementation of the `HotShot` BFT protocol
//!
//! See the [protocol documentation](https://github.com/EspressoSystems/hotshot-spec) for a protocol description.

// Documentation module
#[cfg(feature = "docs")]
pub mod documentation;

#[cfg(feature = "demo")]
pub mod demo;
/// Contains traits consumed by [`HotShot`]
pub mod traits;
/// Contains types used by the crate
pub mod types;

pub mod tasks;

use crate::{
    tasks::{
        add_consensus_task, add_da_task, add_network_event_task, add_network_message_task,
        add_transaction_task, add_view_sync_task,
    },
    traits::{NodeImplementation, Storage},
    types::{Event, SystemContextHandle},
};
use async_compatibility_layer::{
    art::{async_spawn, async_spawn_local},
    async_primitives::broadcast::BroadcastSender,
    channel::UnboundedSender,
};
use async_lock::{RwLock, RwLockUpgradableReadGuard, RwLockWriteGuard};
use async_trait::async_trait;
use commit::{Commitment, Committable};
use custom_debug::Debug;
use hotshot_task::{
    event_stream::{ChannelStream, EventStream},
    task_launcher::TaskRunner,
};
use hotshot_task_impls::{events::HotShotEvent, network::NetworkTaskKind};
use hotshot_types::{
    data::VidDisperse,
    simple_certificate::QuorumCertificate2,
    traits::{election::ViewSyncExchangeType, node_implementation::TimeoutEx},
};

use hotshot_types::{
<<<<<<< HEAD
    certificate::ViewSyncCertificate,
=======
    block_impl::{VIDBlockHeader, VIDBlockPayload, VIDTransaction},
>>>>>>> 2d95ebc8
    consensus::{BlockPayloadStore, Consensus, ConsensusMetricsValue, View, ViewInner, ViewQueue},
    data::{DAProposal, Leaf, LeafType, QuorumProposal},
    error::StorageSnafu,
    message::{
        ConsensusMessageType, DataMessage, InternalTrigger, Message, MessageKind,
        ProcessedGeneralConsensusMessage, SequencingMessage,
    },
    traits::{
        consensus_api::{ConsensusApi, ConsensusSharedApi},
        election::{ConsensusExchange, Membership},
        network::{CommunicationChannel, NetworkError},
        node_implementation::{
            ChannelMaps, CommitteeEx, ExchangesType, NodeType, QuorumEx, SendToTasks, VIDEx,
            ViewSyncEx,
        },
        signature_key::SignatureKey,
        state::ConsensusTime,
        storage::StoredView,
    },
    HotShotConfig,
};
use snafu::ResultExt;
use std::{
    collections::{BTreeMap, HashMap},
    marker::PhantomData,
    num::NonZeroUsize,
    sync::Arc,
    time::Duration,
};
use tasks::add_vid_task;
use tracing::{debug, error, info, instrument, trace, warn};
// -- Rexports
// External
/// Reexport rand crate
pub use rand;
// Internal
/// Reexport error type
pub use hotshot_types::error::HotShotError;

/// Length, in bytes, of a 512 bit hash
pub const H_512: usize = 64;
/// Length, in bytes, of a 256 bit hash
pub const H_256: usize = 32;

/// Holds the state needed to participate in `HotShot` consensus
pub struct SystemContextInner<TYPES: NodeType, I: NodeImplementation<TYPES>> {
    /// The public key of this node
    public_key: TYPES::SignatureKey,

    /// The private key of this node
    private_key: <TYPES::SignatureKey as SignatureKey>::PrivateKey,

    /// Configuration items for this hotshot instance
    config: HotShotConfig<TYPES::SignatureKey, TYPES::ElectionConfigType>,

    /// Networking interface for this hotshot instance
    // networking: I::Networking,

    /// This `HotShot` instance's storage backend
    storage: I::Storage,

    /// This `HotShot` instance's way to interact with the nodes needed to form a quorum and/or DA certificate.
    pub exchanges: Arc<I::Exchanges>,

    /// Sender for [`Event`]s
    event_sender: RwLock<Option<BroadcastSender<Event<TYPES, I::Leaf>>>>,

    /// the metrics that the implementor is using.
    _metrics: Arc<ConsensusMetricsValue>,

    /// The hotstuff implementation
    consensus: Arc<RwLock<Consensus<TYPES, I::Leaf>>>,

    /// Channels for sending/recv-ing proposals and votes for quorum and committee exchanges, the
    /// latter of which is only applicable for sequencing consensus.
    channel_maps: (ChannelMaps<TYPES, I>, Option<ChannelMaps<TYPES, I>>),

    // global_registry: GlobalRegistry,
    /// Access to the output event stream.
    output_event_stream: ChannelStream<Event<TYPES, I::Leaf>>,

    /// access to the internal event stream, in case we need to, say, shut something down
    internal_event_stream: ChannelStream<HotShotEvent<TYPES, I>>,

    /// uid for instrumentation
    id: u64,
}

/// Thread safe, shared view of a `HotShot`
// TODO Perhaps we can delete SystemContext since we only consume it in run_tasks()
#[derive(Clone)]
pub struct SystemContext<TYPES: NodeType, I: NodeImplementation<TYPES>> {
    /// Handle to internal hotshot implementation
    pub inner: Arc<SystemContextInner<TYPES, I>>,
}

impl<TYPES: NodeType, I: NodeImplementation<TYPES>> SystemContext<TYPES, I> {
    /// Creates a new hotshot with the given configuration options and sets it up with the given
    /// genesis block
    #[allow(clippy::too_many_arguments)]
    #[instrument(skip(private_key, storage, exchanges, initializer, metrics))]
    pub async fn new(
        public_key: TYPES::SignatureKey,
        private_key: <TYPES::SignatureKey as SignatureKey>::PrivateKey,
        nonce: u64,
        config: HotShotConfig<TYPES::SignatureKey, TYPES::ElectionConfigType>,
        storage: I::Storage,
        exchanges: I::Exchanges,
        initializer: HotShotInitializer<TYPES, I::Leaf>,
        metrics: ConsensusMetricsValue,
    ) -> Result<Self, HotShotError<TYPES>> {
        debug!("Creating a new hotshot");

        let consensus_metrics = Arc::new(metrics);
        let anchored_leaf = initializer.inner;

        // insert to storage
        storage
            .append(vec![anchored_leaf.clone().into()])
            .await
            .context(StorageSnafu)?;

        // insert genesis (or latest block) to state map
        let mut state_map = BTreeMap::default();
        state_map.insert(
            anchored_leaf.get_view_number(),
            View {
                view_inner: ViewInner::Leaf {
                    leaf: anchored_leaf.commit(),
                },
            },
        );

        let mut saved_leaves = HashMap::new();
        let mut saved_block_payloads = BlockPayloadStore::default();
        saved_leaves.insert(anchored_leaf.commit(), anchored_leaf.clone());
        if let Some(payload) = anchored_leaf.get_block_payload() {
            saved_block_payloads.insert(payload);
        }

        let start_view = anchored_leaf.get_view_number();

        let consensus = Consensus {
            state_map,
            cur_view: start_view,
            last_decided_view: anchored_leaf.get_view_number(),
            saved_leaves,
            saved_block_payloads,
            // TODO this is incorrect
            // https://github.com/EspressoSystems/HotShot/issues/560
            locked_view: anchored_leaf.get_view_number(),
            high_qc: anchored_leaf.get_justify_qc(),
            metrics: consensus_metrics.clone(),
        };
        let consensus = Arc::new(RwLock::new(consensus));

        let inner: Arc<SystemContextInner<TYPES, I>> = Arc::new(SystemContextInner {
            id: nonce,
            channel_maps: I::new_channel_maps(start_view),
            consensus,
            public_key,
            private_key,
            config,
            storage,
            exchanges: Arc::new(exchanges),
            event_sender: RwLock::default(),
            _metrics: consensus_metrics.clone(),
            internal_event_stream: ChannelStream::new(),
            output_event_stream: ChannelStream::new(),
        });

        Ok(Self { inner })
    }

    /// "Starts" consensus by sending a `QCFormed` event
    pub async fn start_consensus(&self) {
        self.inner
            .internal_event_stream
            .publish(HotShotEvent::QCFormed(either::Left(
                QuorumCertificate2::genesis(),
            )))
            .await;
    }

    /// Marks a given view number as timed out. This should be called a fixed period after a round is started.
    ///
    /// If the round has already ended then this function will essentially be a no-op. Otherwise `run_round` will return shortly after this function is called.
    /// # Panics
    /// Panics if the current view is not in the channel map
    #[instrument(
        skip_all,
        fields(id = self.inner.id, view = *current_view),
        name = "Timeout consensus tasks",
        level = "warn"
    )]
    pub async fn timeout_view(
        &self,
        current_view: TYPES::Time,
        send_replica: UnboundedSender<
            <I::ConsensusMessage as ConsensusMessageType<TYPES, I>>::ProcessedConsensusMessage,
        >,
        send_next_leader: Option<
            UnboundedSender<
                <I::ConsensusMessage as ConsensusMessageType<TYPES, I>>::ProcessedConsensusMessage,
            >,
        >,
    ) where
        <I::ConsensusMessage as ConsensusMessageType<TYPES, I>>::ProcessedConsensusMessage:
            From<ProcessedGeneralConsensusMessage<TYPES, I>>,
    {
        let msg = ProcessedGeneralConsensusMessage::<TYPES, I>::InternalTrigger(
            InternalTrigger::Timeout(current_view),
        );
        if let Some(chan) = send_next_leader {
            if chan.send(msg.clone().into()).await.is_err() {
                debug!("Error timing out next leader task");
            }
        };
        // NOTE this should always exist
        if send_replica.send(msg.into()).await.is_err() {
            debug!("Error timing out replica task");
        };
    }

    /// Publishes a transaction asynchronously to the network
    ///
    /// # Errors
    ///
    /// Always returns Ok; does not return an error if the transaction couldn't be published to the network
    #[instrument(skip(self), err)]
    pub async fn publish_transaction_async(
        &self,
        transaction: TYPES::Transaction,
    ) -> Result<(), HotShotError<TYPES>> {
        trace!("Adding transaction to our own queue");
        // Wrap up a message
        // TODO place a view number here that makes sense
        // we haven't worked out how this will work yet
        let message = DataMessage::SubmitTransaction(transaction, TYPES::Time::new(0));
        let api = self.clone();
        // TODO We should have a function that can return a network error if there is one
        // but first we'd need to ensure our network implementations can support that
        // (and not hang instead)
        async_spawn(async move {
            let _result = api
                .inner
                .exchanges
                .committee_exchange()
                .network()
                .broadcast_message(
                    Message {
                        sender: api.inner.public_key.clone(),
                        kind: MessageKind::from(message),
                        _phantom: PhantomData,
                    },
                    &api.inner
                        .exchanges
                        .committee_exchange()
                        .membership()
                        .clone(),
                )
                .await;
        });
        Ok(())
    }

    /// Returns a copy of the state
    ///
    /// # Panics
    ///
    /// Panics if internal state for consensus is inconsistent
    pub async fn get_state(&self) -> <I::Leaf as LeafType>::MaybeState {
        self.inner
            .consensus
            .read()
            .await
            .get_decided_leaf()
            .get_state()
    }

    /// Returns a copy of the consensus struct
    #[must_use]
    pub fn get_consensus(&self) -> Arc<RwLock<Consensus<TYPES, I::Leaf>>> {
        self.inner.consensus.clone()
    }

    /// Returns a copy of the last decided leaf
    /// # Panics
    /// Panics if internal state for consensus is inconsistent
    pub async fn get_decided_leaf(&self) -> I::Leaf {
        self.inner.consensus.read().await.get_decided_leaf()
    }

    /// Initializes a new hotshot and does the work of setting up all the background tasks
    ///
    /// Assumes networking implementation is already primed.
    ///
    /// Underlying `HotShot` instance starts out paused, and must be unpaused
    ///
    /// Upon encountering an unrecoverable error, such as a failure to send to a broadcast channel,
    /// the `HotShot` instance will log the error and shut down.
    ///
    /// # Errors
    ///
    /// Will return an error when the storage failed to insert the first `QuorumCertificate`
    #[allow(clippy::too_many_arguments)]
    pub async fn init(
        public_key: TYPES::SignatureKey,
        private_key: <TYPES::SignatureKey as SignatureKey>::PrivateKey,
        node_id: u64,
        config: HotShotConfig<TYPES::SignatureKey, TYPES::ElectionConfigType>,
        storage: I::Storage,
        exchanges: I::Exchanges,
        initializer: HotShotInitializer<TYPES, I::Leaf>,
        metrics: ConsensusMetricsValue,
    ) -> Result<
        (
            SystemContextHandle<TYPES, I>,
            ChannelStream<HotShotEvent<TYPES, I>>,
        ),
        HotShotError<TYPES>,
    >
    where
        SystemContext<TYPES, I>: HotShotType<TYPES, I>,
    {
        // Save a clone of the storage for the handle
        let hotshot = Self::new(
            public_key,
            private_key,
            node_id,
            config,
            storage,
            exchanges,
            initializer,
            metrics,
        )
        .await?;
        let handle = hotshot.clone().run_tasks().await;
        let internal_event_stream = hotshot.inner.internal_event_stream.clone();

        Ok((handle, internal_event_stream))
    }

    /// Send a broadcast message.
    ///
    /// This is an alias for `hotshot.inner.networking.broadcast_message(msg.into())`.
    ///
    /// # Errors
    ///
    /// Will return any errors that the underlying `broadcast_message` can return.
    // this clippy lint is silly. This is async by requirement of the trait.
    #[allow(clippy::unused_async)]
    pub async fn send_broadcast_message(
        &self,
        kind: impl Into<MessageKind<TYPES, I>>,
    ) -> std::result::Result<(), NetworkError> {
        let inner = self.inner.clone();
        let pk = self.inner.public_key.clone();
        let kind = kind.into();

        async_spawn_local(async move {
            if inner
                .exchanges
                .quorum_exchange()
                .network()
                .broadcast_message(
                    Message {
                        sender: pk,
                        kind,
                        _phantom: PhantomData,
                    },
                    // TODO this is morally wrong
                    &inner.exchanges.quorum_exchange().membership().clone(),
                )
                .await
                .is_err()
            {
                warn!("Failed to broadcast message");
            };
        });
        Ok(())
    }

    /// Send a direct message to a given recipient.
    ///
    /// This is an alias for `hotshot.inner.networking.message_node(msg.into(), recipient)`.
    ///
    /// # Errors
    ///
    /// Will return any errors that the underlying `message_node` can return.
    pub async fn send_direct_message(
        &self,
        kind: impl Into<MessageKind<TYPES, I>>,
        recipient: TYPES::SignatureKey,
    ) -> std::result::Result<(), NetworkError> {
        self.inner
            .exchanges
            .quorum_exchange()
            .network()
            .direct_message(
                Message {
                    sender: self.inner.public_key.clone(),
                    kind: kind.into(),
                    _phantom: PhantomData,
                },
                recipient,
            )
            .await?;
        Ok(())
    }

    /// return the timeout for a view for `self`
    #[must_use]
    pub fn get_next_view_timeout(&self) -> u64 {
        self.inner.config.next_view_timeout
    }

    /// given a view number and a upgradable read lock on a channel map, inserts entry into map if it
    /// doesn't exist, or creates entry. Then returns a clone of the entry
    pub async fn create_or_obtain_chan_from_read(
        view_num: TYPES::Time,
        channel_map: RwLockUpgradableReadGuard<'_, SendToTasks<TYPES, I>>,
    ) -> ViewQueue<TYPES, I> {
        // check if we have the entry
        // if we don't, insert
        if let Some(vq) = channel_map.channel_map.get(&view_num) {
            vq.clone()
        } else {
            let mut channel_map =
                RwLockUpgradableReadGuard::<'_, SendToTasks<TYPES, I>>::upgrade(channel_map).await;
            let new_view_queue = ViewQueue::default();
            let vq = new_view_queue.clone();
            // NOTE: the read lock is held until all other read locks are DROPPED and
            // the read lock may be turned into a write lock.
            // This means that the `channel_map` will not change. So we don't need
            // to check again to see if a channel was added

            channel_map.channel_map.insert(view_num, new_view_queue);
            vq
        }
    }

    /// given a view number and a write lock on a channel map, inserts entry into map if it
    /// doesn't exist, or creates entry. Then returns a clone of the entry
    #[allow(clippy::unused_async)] // async for API compatibility reasons
    pub async fn create_or_obtain_chan_from_write(
        view_num: TYPES::Time,
        mut channel_map: RwLockWriteGuard<'_, SendToTasks<TYPES, I>>,
    ) -> ViewQueue<TYPES, I> {
        channel_map.channel_map.entry(view_num).or_default().clone()
    }
}

/// [`HotShot`] implementations that depend on [`TYPES::ConsensusType`].
#[async_trait]
pub trait HotShotType<TYPES: NodeType, I: NodeImplementation<TYPES>> {
    /// Get the [`hotstuff`] field of [`HotShot`].
    fn consensus(&self) -> &Arc<RwLock<Consensus<TYPES, I::Leaf>>>;

    /// Spawn all tasks that operate on the given [`HotShot`].
    ///
    /// For a list of which tasks are being spawned, see this module's documentation.
    async fn run_tasks(self) -> SystemContextHandle<TYPES, I>;

    // decide which handler to call based on the message variant and `transmit_type`
    // async fn handle_message(&self, item: Message<TYPES, I>, transmit_type: TransmitType) {
    //     match (item.kind, transmit_type) {
    //         (MessageKind::Consensus(msg), TransmitType::Broadcast) => {
    //             self.handle_broadcast_consensus_message(msg, item.sender)
    //                 .await;
    //         }
    //         (MessageKind::Consensus(msg), TransmitType::Direct) => {
    //             self.handle_direct_consensus_message(msg, item.sender).await;
    //         }
    //         (MessageKind::Data(msg), TransmitType::Broadcast) => {
    //             self.handle_broadcast_data_message(msg, item.sender).await;
    //         }
    //         (MessageKind::Data(msg), TransmitType::Direct) => {
    //             self.handle_direct_data_message(msg, item.sender).await;
    //         }
    //         (MessageKind::_Unreachable(_), _) => unimplemented!(),
    //     };
    // }

    // Handle an incoming [`ConsensusMessage`] that was broadcasted on the network.
    // async fn handle_broadcast_consensus_message(
    //     &self,
    //     msg: I::ConsensusMessage,
    //     sender: TYPES::SignatureKey,
    // );

    // Handle an incoming [`ConsensusMessage`] directed at this node.
    // async fn handle_direct_consensus_message(
    //     &self,
    //     msg: I::ConsensusMessage,
    //     sender: TYPES::SignatureKey,
    // );

    // Handle an incoming [`DataMessage`] that was broadcasted on the network
    // async fn handle_broadcast_data_message(
    //     &self,
    //     msg: DataMessage<TYPES>,
    //     _sender: TYPES::SignatureKey,
    // ) {
    //     // TODO validate incoming broadcast message based on sender signature key
    //     match msg {
    //         DataMessage::SubmitTransaction(transaction, _view_number) => {
    //             let size = bincode_opts().serialized_size(&transaction).unwrap_or(0);
    //
    //             // The API contract requires the hash to be unique
    //             // so we can assume entry == incoming txn
    //             // even if eq not satisfied
    //             // so insert is an idempotent operation
    //             let mut new = false;
    //             self.transactions()
    //                 .modify(|txns| {
    //                     new = txns.insert(transaction.commit(), transaction).is_none();
    //                 })
    //                 .await;
    //
    //             if new {
    //                 // If this is a new transaction, update metrics.
    //                 let consensus = self.consensus().read().await;
    //                 consensus.metrics.outstanding_transactions.update(1);
    //                 consensus
    //                     .metrics
    //                     .outstanding_transactions_memory_size
    //                     .update(i64::try_from(size).unwrap_or_else(|e| {
    //                         warn!("Conversion failed: {e}. Using the max value.");
    //                         i64::MAX
    //                     }));
    //             }
    //         }
    //     }
    // }

    // Handle an incoming [`DataMessage`] that directed at this node
    // #[allow(clippy::unused_async)] // async for API compatibility reasons
    // async fn handle_direct_data_message(
    //     &self,
    //     msg: DataMessage<TYPES>,
    //     _sender: TYPES::SignatureKey,
    // ) {
    //     debug!(?msg, "Incoming direct data message");
    //     match msg {
    //         DataMessage::SubmitTransaction(_, _) => {
    //             // Log exceptional situation and proceed
    //             warn!(?msg, "Broadcast message received over direct channel");
    //         }
    //     }
    // }
}

#[async_trait]
impl<
        TYPES: NodeType,
        I: NodeImplementation<
            TYPES,
            Leaf = Leaf<TYPES>,
            ConsensusMessage = SequencingMessage<TYPES, I>,
        >,
        MEMBERSHIP: Membership<TYPES>,
    > HotShotType<TYPES, I> for SystemContext<TYPES, I>
where
    QuorumEx<TYPES, I>: ConsensusExchange<
            TYPES,
            Message<TYPES, I>,
            Proposal = QuorumProposal<TYPES, Leaf<TYPES>>,
            Commitment = Commitment<Leaf<TYPES>>,
            Membership = MEMBERSHIP,
        > + 'static,
    CommitteeEx<TYPES, I>: ConsensusExchange<
            TYPES,
            Message<TYPES, I>,
            Proposal = DAProposal<TYPES>,
            Commitment = Commitment<TYPES::BlockPayload>,
            Membership = MEMBERSHIP,
        > + 'static,
    ViewSyncEx<TYPES, I>:
        ViewSyncExchangeType<TYPES, Message<TYPES, I>, Membership = MEMBERSHIP> + 'static,
    VIDEx<TYPES, I>: ConsensusExchange<
            TYPES,
            Message<TYPES, I>,
            Proposal = VidDisperse<TYPES>,
            Commitment = Commitment<TYPES::BlockPayload>,
            Membership = MEMBERSHIP,
        > + 'static,
    TimeoutEx<TYPES, I>: ConsensusExchange<
            TYPES,
            Message<TYPES, I>,
            Proposal = QuorumProposal<TYPES, Leaf<TYPES>>,
            Commitment = Commitment<TYPES::Time>,
            Membership = MEMBERSHIP,
        > + 'static,
{
    fn consensus(&self) -> &Arc<RwLock<Consensus<TYPES, I::Leaf>>> {
        &self.inner.consensus
    }

    #[allow(clippy::too_many_lines)]
    async fn run_tasks(self) -> SystemContextHandle<TYPES, I> {
        // ED Need to set first first number to 1, or properly trigger the change upon start
        let task_runner = TaskRunner::new();
        let registry = task_runner.registry.clone();

        let output_event_stream = self.inner.output_event_stream.clone();
        let internal_event_stream = self.inner.internal_event_stream.clone();

        let quorum_exchange = self.inner.exchanges.quorum_exchange().clone();
        let committee_exchange = self.inner.exchanges.committee_exchange().clone();
        let view_sync_exchange = self.inner.exchanges.view_sync_exchange().clone();
        let vid_exchange = self.inner.exchanges.vid_exchange().clone();

        let handle = SystemContextHandle {
            registry,
            output_event_stream: output_event_stream.clone(),
            internal_event_stream: internal_event_stream.clone(),
            hotshot: self.clone(),
            storage: self.inner.storage.clone(),
        };

        let task_runner = add_network_message_task(
            task_runner,
            internal_event_stream.clone(),
            quorum_exchange.clone(),
        )
        .await;
        let task_runner = add_network_message_task(
            task_runner,
            internal_event_stream.clone(),
            committee_exchange.clone(),
        )
        .await;
        let task_runner = add_network_message_task(
            task_runner,
            internal_event_stream.clone(),
            view_sync_exchange.clone(),
        )
        .await;
        let task_runner = add_network_message_task(
            task_runner,
            internal_event_stream.clone(),
            vid_exchange.clone(),
        )
        .await;
        let task_runner = add_network_event_task(
            task_runner,
            internal_event_stream.clone(),
            quorum_exchange.clone(),
            NetworkTaskKind::Quorum,
        )
        .await;
        let task_runner = add_network_event_task(
            task_runner,
            internal_event_stream.clone(),
            committee_exchange.clone(),
            NetworkTaskKind::Committee,
        )
        .await;
        let task_runner = add_network_event_task(
            task_runner,
            internal_event_stream.clone(),
            view_sync_exchange.clone(),
            NetworkTaskKind::ViewSync,
        )
        .await;
        let task_runner = add_network_event_task(
            task_runner,
            internal_event_stream.clone(),
            vid_exchange.clone(),
            NetworkTaskKind::VID,
        )
        .await;
        let task_runner = add_consensus_task(
            task_runner,
            internal_event_stream.clone(),
            output_event_stream.clone(),
            handle.clone(),
        )
        .await;
        let task_runner = add_da_task(
            task_runner,
            internal_event_stream.clone(),
            committee_exchange.clone(),
            handle.clone(),
        )
        .await;
        let task_runner = add_vid_task(
            task_runner,
            internal_event_stream.clone(),
            vid_exchange.clone(),
            handle.clone(),
        )
        .await;
        let task_runner = add_transaction_task(
            task_runner,
            internal_event_stream.clone(),
            quorum_exchange,
            handle.clone(),
        )
        .await;
        let task_runner = add_view_sync_task::<TYPES, I>(
            task_runner,
            internal_event_stream.clone(),
            handle.clone(),
        )
        .await;
        async_spawn(async move {
            task_runner.launch().await;
            info!("Task runner exited!");
        });
        handle
    }
}

/// A handle that exposes the interface that hotstuff needs to interact with [`HotShot`]
#[derive(Clone, Debug)]
pub struct HotShotConsensusApi<TYPES: NodeType, I: NodeImplementation<TYPES>> {
    /// Reference to the [`SystemContextInner`]
    pub inner: Arc<SystemContextInner<TYPES, I>>,
}

#[async_trait]
impl<TYPES: NodeType, I: NodeImplementation<TYPES>> ConsensusSharedApi<TYPES, I::Leaf, I>
    for HotShotConsensusApi<TYPES, I>
{
    fn total_nodes(&self) -> NonZeroUsize {
        self.inner.config.total_nodes
    }

    fn propose_min_round_time(&self) -> Duration {
        self.inner.config.propose_min_round_time
    }

    fn propose_max_round_time(&self) -> Duration {
        self.inner.config.propose_max_round_time
    }

    fn max_transactions(&self) -> NonZeroUsize {
        self.inner.config.max_transactions
    }

    fn min_transactions(&self) -> usize {
        self.inner.config.min_transactions
    }

    /// Generates and encodes a vote token

    async fn should_start_round(&self, _: TYPES::Time) -> bool {
        false
    }

    async fn send_event(&self, event: Event<TYPES, I::Leaf>) {
        debug!(?event, "send_event");
        let mut event_sender = self.inner.event_sender.write().await;
        if let Some(sender) = &*event_sender {
            if let Err(e) = sender.send_async(event).await {
                error!(?e, "Could not send event to event_sender");
                *event_sender = None;
            }
        }
    }

    fn public_key(&self) -> &TYPES::SignatureKey {
        &self.inner.public_key
    }

    fn private_key(&self) -> &<TYPES::SignatureKey as SignatureKey>::PrivateKey {
        &self.inner.private_key
    }

    async fn store_leaf(
        &self,
        old_anchor_view: TYPES::Time,
        leaf: I::Leaf,
    ) -> std::result::Result<(), hotshot_types::traits::storage::StorageError> {
        let view_to_insert = StoredView::from(leaf);
        let storage = &self.inner.storage;
        storage.append_single_view(view_to_insert).await?;
        storage.cleanup_storage_up_to_view(old_anchor_view).await?;
        storage.commit().await?;
        Ok(())
    }
}

#[async_trait]
impl<
        TYPES: NodeType,
        I: NodeImplementation<TYPES, ConsensusMessage = SequencingMessage<TYPES, I>>,
    > ConsensusApi<TYPES, I::Leaf, I> for HotShotConsensusApi<TYPES, I>
{
    async fn send_direct_message(
        &self,
        recipient: TYPES::SignatureKey,
        message: SequencingMessage<TYPES, I>,
    ) -> std::result::Result<(), NetworkError> {
        let inner = self.inner.clone();
        debug!(?message, ?recipient, "send_direct_message");
        async_spawn_local(async move {
            inner
                .exchanges
                .quorum_exchange()
                .network()
                .direct_message(
                    Message {
                        sender: inner.public_key.clone(),
                        kind: MessageKind::from_consensus_message(message),
                        _phantom: PhantomData,
                    },
                    recipient,
                )
                .await
        });
        Ok(())
    }

    async fn send_direct_da_message(
        &self,
        recipient: TYPES::SignatureKey,
        message: SequencingMessage<TYPES, I>,
    ) -> std::result::Result<(), NetworkError> {
        let inner = self.inner.clone();
        debug!(?message, ?recipient, "send_direct_message");
        async_spawn_local(async move {
            inner
                .exchanges
                .committee_exchange()
                .network()
                .direct_message(
                    Message {
                        sender: inner.public_key.clone(),
                        kind: MessageKind::from_consensus_message(message),
                        _phantom: PhantomData,
                    },
                    recipient,
                )
                .await
        });
        Ok(())
    }

    // TODO (DA) Refactor ConsensusApi and HotShot to use SystemContextInner directly.
    // <https://github.com/EspressoSystems/HotShot/issues/1194>
    async fn send_broadcast_message(
        &self,
        message: SequencingMessage<TYPES, I>,
    ) -> std::result::Result<(), NetworkError> {
        debug!(?message, "send_broadcast_message");
        self.inner
            .exchanges
            .quorum_exchange()
            .network()
            .broadcast_message(
                Message {
                    sender: self.inner.public_key.clone(),
                    kind: MessageKind::from_consensus_message(message),
                    _phantom: PhantomData,
                },
                &self.inner.exchanges.quorum_exchange().membership().clone(),
            )
            .await?;
        Ok(())
    }

    async fn send_da_broadcast(
        &self,
        message: SequencingMessage<TYPES, I>,
    ) -> std::result::Result<(), NetworkError> {
        debug!(?message, "send_da_broadcast_message");
        self.inner
            .exchanges
            .committee_exchange()
            .network()
            .broadcast_message(
                Message {
                    sender: self.inner.public_key.clone(),
                    kind: MessageKind::from_consensus_message(message),
                    _phantom: PhantomData,
                },
                &self
                    .inner
                    .exchanges
                    .committee_exchange()
                    .membership()
                    .clone(),
            )
            .await?;
        Ok(())
    }

    async fn send_transaction(
        &self,
        message: DataMessage<TYPES>,
    ) -> std::result::Result<(), NetworkError> {
        debug!(?message, "send_broadcast_message");
        let api = self.clone();
        async_spawn(async move {
            let _result = api
                .inner
                .exchanges
                .committee_exchange()
                .network()
                .broadcast_message(
                    Message {
                        sender: api.inner.public_key.clone(),
                        kind: MessageKind::from(message),
                        _phantom: PhantomData,
                    },
                    &api.inner
                        .exchanges
                        .committee_exchange()
                        .membership()
                        .clone(),
                )
                .await;
        });
        Ok(())
    }
}

/// initializer struct for creating starting block
pub struct HotShotInitializer<TYPES: NodeType, LEAF: LeafType<NodeType = TYPES>> {
    /// the leaf specified initialization
    inner: LEAF,
}

impl<TYPES: NodeType, LEAF: LeafType<NodeType = TYPES>> HotShotInitializer<TYPES, LEAF> {
    /// initialize from genesis
    /// # Errors
    /// If we are unable to apply the genesis block to the default state
    pub fn from_genesis() -> Result<Self, HotShotError<TYPES>> {
        Ok(Self {
            inner: LEAF::genesis(),
        })
    }

    /// reload previous state based on most recent leaf
    pub fn from_reload(anchor_leaf: LEAF) -> Self {
        Self { inner: anchor_leaf }
    }
}<|MERGE_RESOLUTION|>--- conflicted
+++ resolved
@@ -57,11 +57,6 @@
 };
 
 use hotshot_types::{
-<<<<<<< HEAD
-    certificate::ViewSyncCertificate,
-=======
-    block_impl::{VIDBlockHeader, VIDBlockPayload, VIDTransaction},
->>>>>>> 2d95ebc8
     consensus::{BlockPayloadStore, Consensus, ConsensusMetricsValue, View, ViewInner, ViewQueue},
     data::{DAProposal, Leaf, LeafType, QuorumProposal},
     error::StorageSnafu,
