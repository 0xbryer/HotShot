// Copyright (c) 2021-2024 Espresso Systems (espressosys.com)
// This file is part of the HotShot repository.

// You should have received a copy of the MIT License
// along with the HotShot repository. If not, see <https://mit-license.org/>.

//! Provides a number of tasks that run continuously

/// Provides trait to create task states from a `SystemContextHandle`
pub mod task_state;
use std::{collections::HashSet, sync::Arc, time::Duration};

use async_broadcast::broadcast;
use async_compatibility_layer::art::{async_sleep, async_spawn};
use async_lock::RwLock;
use async_trait::async_trait;
use futures::{
    future::{BoxFuture, FutureExt},
    stream, StreamExt,
};
use hotshot_task::task::Task;
#[cfg(feature = "rewind")]
use hotshot_task_impls::rewind::RewindTaskState;
use hotshot_task_impls::{
    da::DaTaskState,
    events::HotShotEvent,
    network,
    network::{NetworkEventTaskState, NetworkMessageTaskState},
    request::NetworkRequestState,
    response::{run_response_task, NetworkResponseState},
    transactions::TransactionTaskState,
    upgrade::UpgradeTaskState,
    vid::VidTaskState,
    view_sync::ViewSyncTaskState,
};
use hotshot_types::{
    constants::EVENT_CHANNEL_SIZE,
    data::QuorumProposal,
<<<<<<< HEAD
    message::{Messages, Proposal, VersionedMessage},
    request_response::RequestReceiver,
=======
    message::{Messages, Proposal},
>>>>>>> 3e38cdf8
    traits::{
        network::ConnectedNetwork,
        node_implementation::{ConsensusTime, NodeImplementation, NodeType},
    },
};
use vbs::version::StaticVersionType;

use crate::{
    tasks::task_state::CreateTaskState, types::SystemContextHandle, ConsensusApi,
    ConsensusMetricsValue, ConsensusTaskRegistry, HotShotConfig, HotShotInitializer,
    MarketplaceConfig, Memberships, NetworkTaskRegistry, SignatureKey, SystemContext, UpgradeLock,
    Versions,
};

/// event for global event stream
#[derive(Clone, Debug)]
pub enum GlobalEvent {
    /// shut everything down
    Shutdown,
    /// dummy (TODO delete later)
    Dummy,
}

/// Add tasks for network requests and responses
pub async fn add_request_network_task<
    TYPES: NodeType,
    I: NodeImplementation<TYPES>,
    V: Versions,
>(
    handle: &mut SystemContextHandle<TYPES, I, V>,
) {
    let state = NetworkRequestState::<TYPES, I>::create_from(handle).await;

    let task = Task::new(
        state,
        handle.internal_event_stream.0.clone(),
        handle.internal_event_stream.1.activate_cloned(),
    );
    handle.consensus_registry.run_task(task);
}

/// Add a task which responds to requests on the network.
pub fn add_response_task<TYPES: NodeType, I: NodeImplementation<TYPES>, V: Versions>(
    handle: &mut SystemContextHandle<TYPES, I, V>,
    request_receiver: RequestReceiver,
) {
    let state = NetworkResponseState::<TYPES>::new(
        handle.hotshot.consensus(),
        request_receiver,
        handle.hotshot.memberships.quorum_membership.clone().into(),
        handle.public_key().clone(),
        handle.private_key().clone(),
        handle.hotshot.id,
    );
    handle.network_registry.register(run_response_task::<TYPES>(
        state,
        handle.internal_event_stream.1.activate_cloned(),
    ));
}

/// Add the network task to handle messages and publish events.
pub fn add_network_message_task<
    TYPES: NodeType,
    I: NodeImplementation<TYPES>,
    NET: ConnectedNetwork<TYPES::SignatureKey>,
    V: Versions,
>(
    handle: &mut SystemContextHandle<TYPES, I, V>,
    channel: &Arc<NET>,
) {
    let network_state: NetworkMessageTaskState<_> = NetworkMessageTaskState {
        internal_event_stream: handle.internal_event_stream.0.clone(),
        external_event_stream: handle.output_event_stream.0.clone(),
    };

    let upgrade_lock = handle.hotshot.upgrade_lock.clone();

    let network = Arc::clone(channel);
    let mut state = network_state.clone();
    let shutdown_signal = create_shutdown_event_monitor(handle).fuse();
    let task_handle = async_spawn(async move {
        futures::pin_mut!(shutdown_signal);

        let recv_stream = stream::unfold((), |()| async {
            let msgs = match network.recv_msgs().await {
                Ok(msgs) => {
                    let mut deserialized_messages = Vec::new();
                    for msg in msgs {
                        let deserialized_message = match upgrade_lock.deserialize(&msg).await {
                            Ok(deserialized) => deserialized,
                            Err(e) => {
                                tracing::error!("Failed to deserialize message: {}", e);
                                continue;
                            }
                        };
                        deserialized_messages.push(deserialized_message);
                    }
                    Messages(deserialized_messages)
                }
                Err(err) => {
                    tracing::error!("failed to receive messages: {err}");
                    Messages(vec![])
                }
            };
            Some((msgs, ()))
        });

        let fused_recv_stream = recv_stream.boxed().fuse();
        futures::pin_mut!(fused_recv_stream);

        loop {
            futures::select! {
                () = shutdown_signal => {
                    tracing::error!("Shutting down network message task");
                    return;
                }
                msgs_option = fused_recv_stream.next() => {
                    if let Some(msgs) = msgs_option {
                        if msgs.0.is_empty() {
                            // TODO: Stop sleeping here: https://github.com/EspressoSystems/HotShot/issues/2558
                            async_sleep(Duration::from_millis(100)).await;
                        } else {
                            state.handle_messages(msgs.0).await;
                        }
                    } else {
                        // Stream has ended, which shouldn't happen in this case.
                        // You might want to handle this situation, perhaps by breaking the loop or logging an error.
                        tracing::error!("Network message stream unexpectedly ended");
                        return;
                    }
                }
            }
        }
    });
    handle.network_registry.register(task_handle);
}

/// Add the network task to handle events and send messages.
pub fn add_network_event_task<
    TYPES: NodeType,
    I: NodeImplementation<TYPES>,
    V: Versions,
    NET: ConnectedNetwork<TYPES::SignatureKey>,
>(
    handle: &mut SystemContextHandle<TYPES, I, V>,
    channel: Arc<NET>,
    membership: TYPES::Membership,
    filter: fn(&Arc<HotShotEvent<TYPES>>) -> bool,
) {
    let network_state: NetworkEventTaskState<_, V, _, _> = NetworkEventTaskState {
        channel,
        view: TYPES::Time::genesis(),
        membership,
        filter,
        storage: Arc::clone(&handle.storage()),
        upgrade_lock: UpgradeLock::new(),
    };
    let task = Task::new(
        network_state,
        handle.internal_event_stream.0.clone(),
        handle.internal_event_stream.1.activate_cloned(),
    );
    handle.consensus_registry.run_task(task);
}

/// Adds consensus-related tasks to a `SystemContextHandle`.
pub async fn add_consensus_tasks<TYPES: NodeType, I: NodeImplementation<TYPES>, V: Versions>(
    handle: &mut SystemContextHandle<TYPES, I, V>,
) {
    handle.add_task(ViewSyncTaskState::<TYPES, I>::create_from(handle).await);
    handle.add_task(VidTaskState::<TYPES, I>::create_from(handle).await);
    handle.add_task(DaTaskState::<TYPES, I>::create_from(handle).await);
    handle.add_task(TransactionTaskState::<TYPES, I, V>::create_from(handle).await);

    // only spawn the upgrade task if we are actually configured to perform an upgrade.
    if V::Base::VERSION < V::Upgrade::VERSION {
        handle.add_task(UpgradeTaskState::<TYPES, I, V>::create_from(handle).await);
    }

    {
        #![cfg(not(feature = "dependency-tasks"))]
        use hotshot_task_impls::consensus::ConsensusTaskState;

        handle.add_task(ConsensusTaskState::<TYPES, I, V>::create_from(handle).await);
    }
    {
        #![cfg(feature = "dependency-tasks")]
        use hotshot_task_impls::{
            consensus2::Consensus2TaskState, quorum_proposal::QuorumProposalTaskState,
            quorum_proposal_recv::QuorumProposalRecvTaskState, quorum_vote::QuorumVoteTaskState,
        };

        handle.add_task(QuorumProposalTaskState::<TYPES, I, V>::create_from(handle).await);
        handle.add_task(QuorumVoteTaskState::<TYPES, I, V>::create_from(handle).await);
        handle.add_task(QuorumProposalRecvTaskState::<TYPES, I, V>::create_from(handle).await);
        handle.add_task(Consensus2TaskState::<TYPES, I, V>::create_from(handle).await);
    }

    #[cfg(feature = "rewind")]
    handle.add_task(RewindTaskState::<TYPES>::create_from(&handle).await);
}

/// Creates a monitor for shutdown events.
///
/// # Returns
/// A `BoxFuture<'static, ()>` that resolves when a `HotShotEvent::Shutdown` is detected.
///
/// # Usage
/// Use in `select!` macros or similar constructs for graceful shutdowns:
#[must_use]
pub fn create_shutdown_event_monitor<TYPES: NodeType, I: NodeImplementation<TYPES>, V: Versions>(
    handle: &SystemContextHandle<TYPES, I, V>,
) -> BoxFuture<'static, ()> {
    // Activate the cloned internal event stream
    let mut event_stream = handle.internal_event_stream.1.activate_cloned();

    // Create a future that completes when the `HotShotEvent::Shutdown` is received
    async move {
        loop {
            match event_stream.recv_direct().await {
                Ok(event) => {
                    if matches!(event.as_ref(), HotShotEvent::Shutdown) {
                        return;
                    }
                }
                Err(e) => {
                    tracing::error!("Shutdown event monitor channel recv error: {}", e);
                }
            }
        }
    }
    .boxed()
}

#[async_trait]
/// Trait for intercepting and modifying messages between the network and consensus layers.
///
/// Consensus <-> [Byzantine logic layer] <-> Network
pub trait EventTransformerState<TYPES: NodeType, I: NodeImplementation<TYPES>, V: Versions>
where
    Self: std::fmt::Debug + Send + Sync + 'static,
{
    /// modify incoming messages from the network
    async fn recv_handler(&mut self, event: &HotShotEvent<TYPES>) -> Vec<HotShotEvent<TYPES>>;

    /// modify outgoing messages from the network
    async fn send_handler(&mut self, event: &HotShotEvent<TYPES>) -> Vec<HotShotEvent<TYPES>>;

    #[allow(clippy::too_many_arguments)]
    /// Creates a `SystemContextHandle` with the given even transformer
    async fn spawn_handle(
        &'static mut self,
        public_key: TYPES::SignatureKey,
        private_key: <TYPES::SignatureKey as SignatureKey>::PrivateKey,
        nonce: u64,
        config: HotShotConfig<TYPES::SignatureKey>,
        memberships: Memberships<TYPES>,
        network: Arc<I::Network>,
        initializer: HotShotInitializer<TYPES>,
        metrics: ConsensusMetricsValue,
        storage: I::Storage,
        marketplace_config: MarketplaceConfig<TYPES, I>,
    ) -> SystemContextHandle<TYPES, I, V> {
        let hotshot = SystemContext::new(
            public_key,
            private_key,
            nonce,
            config,
            memberships,
            network,
            initializer,
            metrics,
            storage,
            marketplace_config,
        );
        let consensus_registry = ConsensusTaskRegistry::new();
        let network_registry = NetworkTaskRegistry::new();

        let output_event_stream = hotshot.external_event_stream.clone();
        let internal_event_stream = hotshot.internal_event_stream.clone();

        let mut handle = SystemContextHandle {
            consensus_registry,
            network_registry,
            output_event_stream: output_event_stream.clone(),
            internal_event_stream: internal_event_stream.clone(),
            hotshot: Arc::clone(&hotshot),
            storage: Arc::clone(&hotshot.storage),
            network: Arc::clone(&hotshot.network),
            memberships: Arc::clone(&hotshot.memberships),
        };

        add_consensus_tasks::<TYPES, I, V>(&mut handle).await;
        self.add_network_tasks(&mut handle).await;

        handle
    }

    /// Add byzantine network tasks with the trait
    #[allow(clippy::too_many_lines)]
    async fn add_network_tasks(&'static mut self, handle: &mut SystemContextHandle<TYPES, I, V>) {
        let state_in = Arc::new(RwLock::new(self));
        let state_out = Arc::clone(&state_in);
        // channels between the task spawned in this function and the network tasks.
        // with this, we can control exactly what events the network tasks see.

        // channel to the network task
        let (sender_to_network, network_task_receiver) = broadcast(EVENT_CHANNEL_SIZE);
        // channel from the network task
        let (network_task_sender, receiver_from_network) = broadcast(EVENT_CHANNEL_SIZE);
        // create a copy of the original receiver
        let (original_sender, original_receiver) = (
            handle.internal_event_stream.0.clone(),
            handle.internal_event_stream.1.activate_cloned(),
        );

        // replace the internal event stream with the one we just created,
        // so that the network tasks are spawned with our channel.
        let mut internal_event_stream = (
            network_task_sender.clone(),
            network_task_receiver.clone().deactivate(),
        );
        std::mem::swap(
            &mut internal_event_stream,
            &mut handle.internal_event_stream,
        );

        // spawn the network tasks with our newly-created channel
        add_network_tasks::<TYPES, I, V>(handle).await;

        std::mem::swap(
            &mut internal_event_stream,
            &mut handle.internal_event_stream,
        );

        // spawn a task to listen on the (original) internal event stream,
        // and broadcast the transformed events to the replacement event stream we just created.
        let shutdown_signal = create_shutdown_event_monitor(handle).fuse();
        let send_handle = async_spawn(async move {
            futures::pin_mut!(shutdown_signal);

            let recv_stream = stream::unfold(original_receiver, |mut recv| async move {
                match recv.recv().await {
                    Ok(event) => Some((Ok(event), recv)),
                    Err(async_broadcast::RecvError::Closed) => None,
                    Err(e) => Some((Err(e), recv)),
                }
            })
            .boxed();

            let fused_recv_stream = recv_stream.fuse();
            futures::pin_mut!(fused_recv_stream);

            loop {
                futures::select! {
                    () = shutdown_signal => {
                        tracing::error!("Shutting down relay send task");
                        let _ = sender_to_network.broadcast(HotShotEvent::<TYPES>::Shutdown.into()).await;
                        return;
                    }
                    event = fused_recv_stream.next() => {
                        match event {
                            Some(Ok(msg)) => {
                                let mut state = state_out.write().await;
                                let mut results = state.send_handler(&msg).await;
                                results.reverse();
                                while let Some(event) = results.pop() {
                                    let _ = sender_to_network.broadcast(event.into()).await;
                                }
                            }
                            Some(Err(e)) => {
                                tracing::error!("Relay Task, send_handle, Error receiving event: {:?}", e);
                            }
                            None => {
                                tracing::info!("Relay Task, send_handle, Event stream closed");
                                return;
                            }
                        }
                    }
                }
            }
        });

        // spawn a task to listen on the newly created event stream,
        // and broadcast the transformed events to the original internal event stream
        let shutdown_signal = create_shutdown_event_monitor(handle).fuse();
        let recv_handle = async_spawn(async move {
            futures::pin_mut!(shutdown_signal);

            let network_recv_stream =
                stream::unfold(receiver_from_network, |mut recv| async move {
                    match recv.recv().await {
                        Ok(event) => Some((Ok(event), recv)),
                        Err(async_broadcast::RecvError::Closed) => None,
                        Err(e) => Some((Err(e), recv)),
                    }
                });

            let fused_network_recv_stream = network_recv_stream.boxed().fuse();
            futures::pin_mut!(fused_network_recv_stream);

            loop {
                futures::select! {
                    () = shutdown_signal => {
                        tracing::error!("Shutting down relay receive task");
                        return;
                    }
                    event = fused_network_recv_stream.next() => {
                        match event {
                            Some(Ok(msg)) => {
                                let mut state = state_in.write().await;
                                let mut results = state.recv_handler(&msg).await;
                                results.reverse();
                                while let Some(event) = results.pop() {
                                    let _ = original_sender.broadcast(event.into()).await;
                                }
                            }
                            Some(Err(e)) => {
                                tracing::error!("Relay Task, recv_handle, Error receiving event from network: {:?}", e);
                            }
                            None => {
                                tracing::info!("Relay Task, recv_handle, Network event stream closed");
                                return;
                            }
                        }
                    }
                }
            }
        });

        handle.network_registry.register(send_handle);
        handle.network_registry.register(recv_handle);
    }
}

#[derive(Debug)]
/// An `EventTransformerState` that multiplies `QuorumProposalSend` events, incrementing the view number of the proposal
pub struct BadProposalViewDos {
    /// The number of times to duplicate a `QuorumProposalSend` event
    pub multiplier: u64,
    /// The view number increment each time it's duplicated
    pub increment: u64,
}

#[async_trait]
impl<TYPES: NodeType, I: NodeImplementation<TYPES>, V: Versions> EventTransformerState<TYPES, I, V>
    for BadProposalViewDos
{
    async fn recv_handler(&mut self, event: &HotShotEvent<TYPES>) -> Vec<HotShotEvent<TYPES>> {
        vec![event.clone()]
    }

    async fn send_handler(&mut self, event: &HotShotEvent<TYPES>) -> Vec<HotShotEvent<TYPES>> {
        match event {
            HotShotEvent::QuorumProposalSend(proposal, signature) => {
                let mut result = Vec::new();

                for n in 0..self.multiplier {
                    let mut modified_proposal = proposal.clone();

                    modified_proposal.data.view_number += n * self.increment;

                    result.push(HotShotEvent::QuorumProposalSend(
                        modified_proposal,
                        signature.clone(),
                    ));
                }

                result
            }
            _ => vec![event.clone()],
        }
    }
}

#[derive(Debug)]
/// An `EventHandlerState` that doubles the `QuorumVoteSend` and `QuorumProposalSend` events
pub struct DoubleProposeVote;

#[async_trait]
impl<TYPES: NodeType, I: NodeImplementation<TYPES>, V: Versions> EventTransformerState<TYPES, I, V>
    for DoubleProposeVote
{
    async fn recv_handler(&mut self, event: &HotShotEvent<TYPES>) -> Vec<HotShotEvent<TYPES>> {
        vec![event.clone()]
    }

    async fn send_handler(&mut self, event: &HotShotEvent<TYPES>) -> Vec<HotShotEvent<TYPES>> {
        match event {
            HotShotEvent::QuorumProposalSend(_, _) | HotShotEvent::QuorumVoteSend(_) => {
                vec![event.clone(), event.clone()]
            }
            _ => vec![event.clone()],
        }
    }
}

#[derive(Debug)]
/// An `EventHandlerState` that modifies justify_qc on `QuorumProposalSend` to that of a previous view to mock dishonest leader
pub struct DishonestLeader<TYPES: NodeType, I: NodeImplementation<TYPES>> {
    /// Store events from previous views
    pub validated_proposals: Vec<QuorumProposal<TYPES>>,
    /// How many times current node has been elected leader and sent proposal
    pub total_proposals_from_node: u64,
    /// Which proposals to be dishonest at
    pub dishonest_at_proposal_numbers: HashSet<u64>,
    /// How far back to look for a QC
    pub view_look_back: usize,
    /// Phantom
    pub _phantom: std::marker::PhantomData<I>,
}

/// Add method that will handle `QuorumProposalSend` events
/// If we have previous proposals stored and the total_proposals_from_node matches a value specified in dishonest_at_proposal_numbers
/// Then send out the event with the modified proposal that has an older QC
impl<TYPES: NodeType, I: NodeImplementation<TYPES>> DishonestLeader<TYPES, I> {
    /// When a leader is sending a proposal this method will mock a dishonest leader
    /// We accomplish this by looking back a number of specified views and using that cached proposals QC
    fn handle_proposal_send_event(
        &self,
        event: &HotShotEvent<TYPES>,
        proposal: &Proposal<TYPES, QuorumProposal<TYPES>>,
        sender: &TYPES::SignatureKey,
    ) -> HotShotEvent<TYPES> {
        let length = self.validated_proposals.len();
        if !self
            .dishonest_at_proposal_numbers
            .contains(&self.total_proposals_from_node)
            || length == 0
        {
            return event.clone();
        }

        // Grab proposal from specified view look back
        let proposal_from_look_back = if length - 1 < self.view_look_back {
            // If look back is too far just take the first proposal
            self.validated_proposals[0].clone()
        } else {
            let index = (self.validated_proposals.len() - 1) - self.view_look_back;
            self.validated_proposals[index].clone()
        };

        // Create a dishonest proposal by using the old proposals qc
        let mut dishonest_proposal = proposal.clone();
        dishonest_proposal.data.justify_qc = proposal_from_look_back.justify_qc;

        HotShotEvent::QuorumProposalSend(dishonest_proposal, sender.clone())
    }
}

#[async_trait]
impl<TYPES: NodeType, I: NodeImplementation<TYPES> + std::fmt::Debug, V: Versions>
    EventTransformerState<TYPES, I, V> for DishonestLeader<TYPES, I>
{
    async fn recv_handler(&mut self, event: &HotShotEvent<TYPES>) -> Vec<HotShotEvent<TYPES>> {
        vec![event.clone()]
    }

    async fn send_handler(&mut self, event: &HotShotEvent<TYPES>) -> Vec<HotShotEvent<TYPES>> {
        match event {
            HotShotEvent::QuorumProposalSend(proposal, sender) => {
                self.total_proposals_from_node += 1;
                return vec![self.handle_proposal_send_event(event, proposal, sender)];
            }
            HotShotEvent::QuorumProposalValidated(proposal, _) => {
                self.validated_proposals.push(proposal.clone());
            }
            _ => {}
        }
        vec![event.clone()]
    }
}

/// adds tasks for sending/receiving messages to/from the network.
pub async fn add_network_tasks<TYPES: NodeType, I: NodeImplementation<TYPES>, V: Versions>(
    handle: &mut SystemContextHandle<TYPES, I, V>,
) {
    let network = Arc::clone(&handle.network);
    let quorum_membership = handle.memberships.quorum_membership.clone();
    let da_membership = handle.memberships.da_membership.clone();
    let vid_membership = handle.memberships.vid_membership.clone();
    let view_sync_membership = handle.memberships.view_sync_membership.clone();

    add_network_message_task(handle, &network);
    add_network_message_task(handle, &network);

    if let Some(request_receiver) = network.spawn_request_receiver_task().await {
        add_request_network_task(handle).await;
        add_response_task(handle, request_receiver);
    }

    add_network_event_task(
        handle,
        Arc::clone(&network),
        quorum_membership.clone(),
        network::quorum_filter,
    );
    add_network_event_task(
        handle,
        Arc::clone(&network),
        quorum_membership,
        network::upgrade_filter,
    );
    add_network_event_task(
        handle,
        Arc::clone(&network),
        da_membership,
        network::da_filter,
    );
    add_network_event_task(
        handle,
        Arc::clone(&network),
        view_sync_membership,
        network::view_sync_filter,
    );
    add_network_event_task(
        handle,
        Arc::clone(&network),
        vid_membership,
        network::vid_filter,
    );
}<|MERGE_RESOLUTION|>--- conflicted
+++ resolved
@@ -36,12 +36,8 @@
 use hotshot_types::{
     constants::EVENT_CHANNEL_SIZE,
     data::QuorumProposal,
-<<<<<<< HEAD
-    message::{Messages, Proposal, VersionedMessage},
+    message::{Messages, Proposal},
     request_response::RequestReceiver,
-=======
-    message::{Messages, Proposal},
->>>>>>> 3e38cdf8
     traits::{
         network::ConnectedNetwork,
         node_implementation::{ConsensusTime, NodeImplementation, NodeType},
