--- conflicted
+++ resolved
@@ -47,14 +47,10 @@
     network::{MeshParams, NetworkNodeConfigBuilder, NetworkNodeType},
     reexport::Multiaddr,
 };
-<<<<<<< HEAD
-use std::{collections::BTreeSet, num::NonZeroUsize, str::FromStr, sync::Arc};
-=======
 use rand::rngs::StdRng;
 use rand::SeedableRng;
 use std::{collections::BTreeSet, sync::Arc};
 use std::{num::NonZeroUsize, str::FromStr};
->>>>>>> 3fc6194d
 // use libp2p::{
 //     identity::{
 //         ed25519::{Keypair as EdKeypair, SecretKey},
@@ -272,28 +268,8 @@
         } = self.get_config();
 
         let size = mem::size_of::<TYPES::Transaction>();
-<<<<<<< HEAD
-        let adjusted_padding = if padding < size { 0 } else { padding - size };
-        let mut txns: VecDeque<TYPES::Transaction> = VecDeque::new();
-
-        let tx_to_gen = transactions_per_round * rounds * 3;
-        {
-            let mut txn_rng = rand::thread_rng();
-            for _ in 0..tx_to_gen {
-                let txn =
-                    <<TYPES as NodeType>::StateType as TestableState>::create_random_transaction(
-                        None,
-                        &mut txn_rng,
-                        padding as u64,
-                    );
-                txns.push_back(txn);
-            }
-        }
-        debug!("Generated {} transactions", tx_to_gen);
-=======
         let padding = padding.saturating_sub(size);
         let mut txn_rng = StdRng::seed_from_u64(node_index);
->>>>>>> 3fc6194d
 
         debug!("Adjusted padding size is {:?} bytes", padding);
 
