--- conflicted
+++ resolved
@@ -193,12 +193,8 @@
     /// get the anchored view
     /// Note: sequencing leaf does not have state, so does not return state
     async fn initialize_state_and_hotshot(&self) -> SystemContextHandle<TYPES, NODE> {
-<<<<<<< HEAD
-        let initializer = hotshot::HotShotInitializer::<TYPES, Leaf<TYPES>>::from_genesis()
-=======
         let genesis_block = TYPES::BlockPayload::genesis();
-        let initializer = hotshot::HotShotInitializer::<TYPES>::from_genesis(genesis_block)
->>>>>>> c7674b42
+        let initializer = hotshot::HotShotInitializer::<TYPES>::from_genesis()
             .expect("Couldn't generate genesis block");
 
         let config = self.get_config();
