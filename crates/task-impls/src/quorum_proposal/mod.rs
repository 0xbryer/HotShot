--- conflicted
+++ resolved
@@ -468,13 +468,8 @@
                 ensure!(
                     certificate
                         .is_valid_cert(
-<<<<<<< HEAD
-                            self.quorum_membership.as_ref(),
-                            cert_epoch_number,
-=======
-                            self.quorum_membership.stake_table(epoch_number),
+                            self.quorum_membership.stake_table(cert_epoch_number),
                             self.quorum_membership.success_threshold(),
->>>>>>> 723dc4a3
                             &self.upgrade_lock
                         )
                         .await,
@@ -544,13 +539,8 @@
                 let cert_epoch_number = qc.data.epoch;
                 ensure!(
                     qc.is_valid_cert(
-<<<<<<< HEAD
-                        self.quorum_membership.as_ref(),
-                        cert_epoch_number,
-=======
-                        self.quorum_membership.stake_table(epoch_number),
+                        self.quorum_membership.stake_table(cert_epoch_number),
                         self.quorum_membership.success_threshold(),
->>>>>>> 723dc4a3
                         &self.upgrade_lock
                     )
                     .await,
