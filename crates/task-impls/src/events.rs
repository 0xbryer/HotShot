--- conflicted
+++ resolved
@@ -3,7 +3,6 @@
 use commit::Commitment;
 use either::Either;
 use hotshot_types::{
-    certificate::ViewSyncCertificate,
     data::{DAProposal, Leaf, QuorumProposal, VidDisperse},
     message::Proposal,
     simple_certificate::{
@@ -15,12 +14,8 @@
         ViewSyncPreCommitVote,
     },
     traits::node_implementation::{
-<<<<<<< HEAD
         CommitteeMembership, NodeImplementation, NodeType, QuorumMembership, VIDMembership,
-=======
-        CommitteeMembership, NodeImplementation, NodeType, QuorumMembership, QuorumProposalType,
-        VIDMembership, ViewSyncMembership,
->>>>>>> 2d95ebc8
+        ViewSyncMembership,
     },
 };
 
@@ -59,19 +54,6 @@
     ViewChange(TYPES::Time),
     /// Timeout for the view sync protocol; emitted by a replica in the view sync task
     ViewSyncTimeout(TYPES::Time, u64, ViewSyncPhase),
-<<<<<<< HEAD
-    /// Send a view sync vote to the network; emitted by a replica in the view sync task
-    ViewSyncVoteSend(ViewSyncVote<TYPES>),
-    /// Send a view sync certificate to the network; emitted by a relay in the view sync task
-    ViewSyncCertificateSend(
-        Proposal<TYPES, ViewSyncCertificate<TYPES>>,
-        TYPES::SignatureKey,
-    ),
-    /// Receive a view sync vote from the network; received by a relay in the view sync task
-    ViewSyncVoteRecv(ViewSyncVote<TYPES>),
-    /// Receive a view sync certificate from the network; received by a replica in the view sync task
-    ViewSyncCertificateRecv(Proposal<TYPES, ViewSyncCertificate<TYPES>>),
-=======
 
     /// Receive a `ViewSyncPreCommitVote` from the network; received by a relay in the view sync task
     ViewSyncPreCommitVoteRecv(ViewSyncPreCommitVote<TYPES, ViewSyncMembership<TYPES, I>>),
@@ -101,7 +83,6 @@
     /// Send a `ViewSyncFinalizeCertificate2` from the network; emitted by a relay in the view sync task
     ViewSyncFinalizeCertificate2Send(ViewSyncFinalizeCertificate2<TYPES>, TYPES::SignatureKey),
 
->>>>>>> 2d95ebc8
     /// Trigger the start of the view sync protocol; emitted by view sync task; internal trigger only
     ViewSyncTrigger(TYPES::Time),
     /// A consensus view has timed out; emitted by a replica in the consensus task; received by the view sync task; internal event only
