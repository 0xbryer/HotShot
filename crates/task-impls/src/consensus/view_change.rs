--- conflicted
+++ resolved
@@ -56,13 +56,7 @@
 
     debug!("Updating view from {} to {}", *old_view, *new_view);
 
-<<<<<<< HEAD
-    // Sishan TODO: remove this line later
-    error!("Progress: entered view {:>6}", *new_view);
-    if **cur_view / 100 != *new_view / 100 {
-=======
     if *old_view / 100 != *new_view / 100 {
->>>>>>> fcc4415c
         // TODO (https://github.com/EspressoSystems/HotShot/issues/2296):
         // switch to info! when INFO logs become less cluttered
         error!("Progress: entered view {:>6}", *new_view);
