--- conflicted
+++ resolved
@@ -290,13 +290,8 @@
 
     ensure!(
         task_state
-<<<<<<< HEAD
-            .timeout_membership
+            .quorum_membership
             .has_stake(&task_state.public_key, epoch),
-=======
-            .quorum_membership
-            .has_stake(&task_state.public_key, task_state.cur_epoch),
->>>>>>> dde15246
         debug!("We were not chosen for the consensus committee for view {view_number:?}")
     );
 
