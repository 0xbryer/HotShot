--- conflicted
+++ resolved
@@ -646,10 +646,6 @@
                 self.event_stream
                     .publish(SequencingHotShotEvent::SendDABlockData(block.clone()))
                     .await;
-<<<<<<< HEAD
-=======
-
->>>>>>> 4d2a9a11
                 self.event_stream
                     .publish(SequencingHotShotEvent::DAProposalSend(
                         message.clone(),
