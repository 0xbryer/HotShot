--- conflicted
+++ resolved
@@ -620,12 +620,8 @@
             Storage = TestStorage<TYPES>,
             AuctionResultsProvider = TestAuctionResultsProvider<TYPES>,
         >,
-<<<<<<< HEAD
-    > RunDa<TYPES, PushCdnNetwork<TYPES::SignatureKey>, NODE> for PushCdnDaRun<TYPES>
-=======
         V: Versions,
-    > RunDa<TYPES, PushCdnNetwork<TYPES>, NODE, V> for PushCdnDaRun<TYPES>
->>>>>>> 3e38cdf8
+    > RunDa<TYPES, PushCdnNetwork<TYPES::SignatureKey>, NODE, V> for PushCdnDaRun<TYPES>
 where
     <TYPES as NodeType>::ValidatedState: TestableState<TYPES>,
     <TYPES as NodeType>::BlockPayload: TestableBlock<TYPES>,
@@ -812,25 +808,14 @@
             .await;
 
         // Initialize our CDN network
-<<<<<<< HEAD
         let cdn_network: PushCdnDaRun<TYPES> =
             <PushCdnDaRun<TYPES> as RunDa<
                 TYPES,
                 PushCdnNetwork<TYPES::SignatureKey>,
                 PushCdnImpl,
+                V,
             >>::initialize_networking(config.clone(), libp2p_advertise_address)
             .await;
-=======
-        let cdn_network: PushCdnDaRun<TYPES> = <PushCdnDaRun<TYPES> as RunDa<
-            TYPES,
-            PushCdnNetwork<TYPES>,
-            PushCdnImpl,
-            V,
-        >>::initialize_networking(
-            config.clone(), libp2p_advertise_address
-        )
-        .await;
->>>>>>> 3e38cdf8
 
         // Create our combined network config
         let delay_duration = config
