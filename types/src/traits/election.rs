--- conflicted
+++ resolved
@@ -5,8 +5,8 @@
 
 use super::node_implementation::{NodeImplementation, NodeType};
 use super::signature_key::{EncodedPublicKey, EncodedSignature};
-use crate::certificate::{ViewSyncCertificate, AssembledSignature};
 use crate::certificate::VoteMetaData;
+use crate::certificate::{AssembledSignature, ViewSyncCertificate};
 use crate::certificate::{DACertificate, QuorumCertificate};
 use crate::data::DAProposal;
 use crate::data::ProposalType;
@@ -16,36 +16,28 @@
 
 use crate::traits::network::CommunicationChannel;
 use crate::traits::network::NetworkMsg;
-<<<<<<< HEAD
 use crate::traits::{node_implementation::ExchangesType, state::ConsensusTime};
 use crate::vote::ViewSyncData;
-=======
-use crate::traits::{
-    consensus_type::sequencing_consensus::SequencingConsensus, node_implementation::ExchangesType,
-    state::ConsensusTime,
-};
-use crate::vote::{ViewSyncData};
->>>>>>> 9cfbc915
 use crate::vote::ViewSyncVote;
 use crate::vote::VoteAccumulator;
 use crate::vote::{Accumulator, DAVote, QuorumVote, TimeoutVote, VoteType, YesOrNoVote};
 use crate::{data::LeafType, traits::signature_key::SignatureKey};
 use bincode::Options;
 use commit::{Commitment, Committable};
+use core::panic;
 use derivative::Derivative;
 use either::Either;
+use ethereum_types::U256;
 use hotshot_utils::bincode::bincode_opts;
 use serde::Deserialize;
 use serde::Serialize;
 use snafu::Snafu;
-use core::panic;
 use std::collections::BTreeSet;
 use std::fmt::Debug;
 use std::hash::Hash;
 use std::marker::PhantomData;
 use std::num::NonZeroU64;
 use tracing::error;
-use ethereum_types::U256;
 
 /// Error for election problems
 #[derive(Snafu, Debug)]
@@ -93,46 +85,46 @@
     ViewSyncFinalize(Commitment<COMMITTABLE>),
 }
 
-/// Make different types of VoteData committable
+/// Make different types of `VoteData` committable
 impl<COMMITTABLE: Committable + Serialize + Clone> Committable for VoteData<COMMITTABLE> {
     fn commit(&self) -> Commitment<Self> {
         match self {
-            VoteData::DA(block_commitment) => 
-                commit::RawCommitmentBuilder::new("DA Block Commit")
-                    .field("block_commitment", block_commitment.clone())
-                    .finalize(),
-            VoteData::Yes(leaf_commitment) => 
-                commit::RawCommitmentBuilder::new("Yes Vote Commit")
-                    .field("leaf_commitment", leaf_commitment.clone())
-                    .finalize(),
-            VoteData::No(leaf_commitment) =>
-                commit::RawCommitmentBuilder::new("No Vote Commit")
-                    .field("leaf_commitment", leaf_commitment.clone())
-                    .finalize(),
-            VoteData::Timeout(view_number_commitment) =>
+            VoteData::DA(block_commitment) => commit::RawCommitmentBuilder::new("DA Block Commit")
+                .field("block_commitment", block_commitment.clone())
+                .finalize(),
+            VoteData::Yes(leaf_commitment) => commit::RawCommitmentBuilder::new("Yes Vote Commit")
+                .field("leaf_commitment", leaf_commitment.clone())
+                .finalize(),
+            VoteData::No(leaf_commitment) => commit::RawCommitmentBuilder::new("No Vote Commit")
+                .field("leaf_commitment", leaf_commitment.clone())
+                .finalize(),
+            VoteData::Timeout(view_number_commitment) => {
                 commit::RawCommitmentBuilder::new("Timeout View Number Commit")
                     .field("view_number_commitment", view_number_commitment.clone())
-                    .finalize(),
-            VoteData::ViewSyncPreCommit(commitment) =>
+                    .finalize()
+            }
+            VoteData::ViewSyncPreCommit(commitment) => {
                 commit::RawCommitmentBuilder::new("ViewSyncPreCommit")
                     .field("commitment", commitment.clone())
-                    .finalize(),
-            VoteData::ViewSyncCommit(commitment) =>
+                    .finalize()
+            }
+            VoteData::ViewSyncCommit(commitment) => {
                 commit::RawCommitmentBuilder::new("ViewSyncCommit")
                     .field("commitment", commitment.clone())
-                    .finalize(),
-            VoteData::ViewSyncFinalize(commitment) =>
+                    .finalize()
+            }
+            VoteData::ViewSyncFinalize(commitment) => {
                 commit::RawCommitmentBuilder::new("ViewSyncFinalize")
                     .field("commitment", commitment.clone())
-                    .finalize(),
+                    .finalize()
+            }
         }
     }
 
     fn tag() -> String {
-            ("VOTE_DATA_COMMIT").to_string()
-    }
-}
-
+        ("VOTE_DATA_COMMIT").to_string()
+    }
+}
 
 impl<COMMITTABLE: Committable + Serialize + Clone> VoteData<COMMITTABLE> {
     #[must_use]
@@ -168,7 +160,13 @@
 
 /// election config
 pub trait ElectionConfig:
-    Default + Clone + serde::Serialize + for<'de> serde::Deserialize<'de> + Sync + Send + core::fmt::Debug
+    Default
+    + Clone
+    + serde::Serialize
+    + for<'de> serde::Deserialize<'de>
+    + Sync
+    + Send
+    + core::fmt::Debug
 {
 }
 
@@ -212,16 +210,19 @@
 pub trait Membership<TYPES: NodeType>:
     Clone + Debug + Eq + PartialEq + Send + Sync + 'static
 {
-
     /// generate a default election configuration
     fn default_election_config(num_nodes: u64) -> TYPES::ElectionConfigType;
 
     /// create an election
     /// TODO may want to move this to a testableelection trait
-    fn create_election(entries: Vec<<TYPES::SignatureKey as SignatureKey>::StakeTableEntry>, keys: Vec<TYPES::SignatureKey>, config: TYPES::ElectionConfigType) -> Self;
+    fn create_election(
+        entries: Vec<<TYPES::SignatureKey as SignatureKey>::StakeTableEntry>,
+        keys: Vec<TYPES::SignatureKey>,
+        config: TYPES::ElectionConfigType,
+    ) -> Self;
 
     /// Clone the public key and corresponding stake table for current elected committee
-    fn get_committee_qc_stake_table (
+    fn get_committee_qc_stake_table(
         &self,
     ) -> Vec<<TYPES::SignatureKey as SignatureKey>::StakeTableEntry>;
 
@@ -230,7 +231,6 @@
 
     /// The members of the committee for view `view_number`.
     fn get_committee(&self, view_number: TYPES::Time) -> BTreeSet<TYPES::SignatureKey>;
-
 
     /// Attempts to generate a vote token for self
     ///
@@ -340,7 +340,6 @@
 
     /// Validate a QC.
     fn is_valid_cert(&self, qc: &Self::Certificate, commit: Commitment<Self::Commitment>) -> bool {
-        
         if qc.is_genesis() && qc.view_number() == TYPES::Time::genesis() {
             return true;
         }
@@ -355,38 +354,26 @@
             AssembledSignature::DA(qc) => {
                 let real_commit = VoteData::DA(leaf_commitment).commit();
                 let real_qc_pp = <TYPES::SignatureKey as SignatureKey>::get_public_parameter(
-                    self.membership().get_committee_qc_stake_table(), 
+                    self.membership().get_committee_qc_stake_table(),
                     U256::from(self.membership().success_threshold().get()),
                 );
-                <TYPES::SignatureKey as SignatureKey>::check(
-                    &real_qc_pp, 
-                    real_commit.as_ref(),
-                    &qc,
-                )
+                <TYPES::SignatureKey as SignatureKey>::check(&real_qc_pp, real_commit.as_ref(), &qc)
             }
             AssembledSignature::Yes(qc) => {
                 let real_commit = VoteData::Yes(leaf_commitment).commit();
                 let real_qc_pp = <TYPES::SignatureKey as SignatureKey>::get_public_parameter(
-                    self.membership().get_committee_qc_stake_table(), 
+                    self.membership().get_committee_qc_stake_table(),
                     U256::from(self.membership().success_threshold().get()),
                 );
-                <TYPES::SignatureKey as SignatureKey>::check(
-                    &real_qc_pp, 
-                    real_commit.as_ref(),
-                    &qc,
-                )
+                <TYPES::SignatureKey as SignatureKey>::check(&real_qc_pp, real_commit.as_ref(), &qc)
             }
             AssembledSignature::No(qc) => {
                 let real_commit = VoteData::No(leaf_commitment).commit();
                 let real_qc_pp = <TYPES::SignatureKey as SignatureKey>::get_public_parameter(
-                    self.membership().get_committee_qc_stake_table(), 
+                    self.membership().get_committee_qc_stake_table(),
                     U256::from(self.membership().success_threshold().get()),
                 );
-                <TYPES::SignatureKey as SignatureKey>::check(
-                    &real_qc_pp, 
-                    real_commit.as_ref(),
-                    &qc,
-                )
+                <TYPES::SignatureKey as SignatureKey>::check(&real_qc_pp, real_commit.as_ref(), &qc)
             }
             AssembledSignature::Genesis() => {
                 return true;
@@ -410,10 +397,8 @@
         let mut is_valid_vote_token = false;
         let mut is_valid_signature = false;
         if let Some(key) = <TYPES::SignatureKey as SignatureKey>::from_bytes(encoded_key) {
-            is_valid_signature = key.validate(encoded_signature, &data.commit().as_ref());
-            let valid_vote_token =
-                self.membership()
-                    .validate_vote_token(key, vote_token);
+            is_valid_signature = key.validate(encoded_signature, data.commit().as_ref());
+            let valid_vote_token = self.membership().validate_vote_token(key, vote_token);
             is_valid_vote_token = match valid_vote_token {
                 Err(_) => {
                     error!("Vote token was invalid");
@@ -443,9 +428,15 @@
             return Either::Left(accumulator);
         }
 
-        if let Some(key) = <TYPES::SignatureKey as SignatureKey>::from_bytes(&vota_meta.encoded_key) {
+        if let Some(key) = <TYPES::SignatureKey as SignatureKey>::from_bytes(&vota_meta.encoded_key)
+        {
             let stake_table_entry = key.get_stake_table_entry(1u64);
-            let append_node_id = self.membership().get_committee_qc_stake_table().iter().position(|x| *x == stake_table_entry.clone()).unwrap();
+            let append_node_id = self
+                .membership()
+                .get_committee_qc_stake_table()
+                .iter()
+                .position(|x| *x == stake_table_entry.clone())
+                .unwrap();
 
             match accumulator.append((
                 vota_meta.commitment,
@@ -473,7 +464,6 @@
         } else {
             Either::Left(accumulator)
         }
-        
     }
 
     /// Add a vote to the accumulating signature.  Return The certificate if the vote
@@ -563,10 +553,7 @@
         &self,
         block_commitment: &Commitment<TYPES::BlockType>,
     ) -> EncodedSignature {
-        let signature = TYPES::SignatureKey::sign(
-            &self.private_key,
-            block_commitment.as_ref()
-        );
+        let signature = TYPES::SignatureKey::sign(&self.private_key, block_commitment.as_ref());
         signature
     }
     /// Sign a vote on DA proposal.
@@ -579,7 +566,9 @@
     ) -> (EncodedPublicKey, EncodedSignature) {
         let signature = TYPES::SignatureKey::sign(
             &self.private_key,
-            &VoteData::<TYPES::BlockType>::DA(block_commitment).commit().as_ref(),
+            &VoteData::<TYPES::BlockType>::DA(block_commitment)
+                .commit()
+                .as_ref(),
         );
         (self.public_key.to_bytes(), signature)
     }
@@ -624,8 +613,9 @@
         entry: <TYPES::SignatureKey as SignatureKey>::StakeTableEntry,
         sk: <TYPES::SignatureKey as SignatureKey>::PrivateKey,
     ) -> Self {
-        let membership =
-            <Self as ConsensusExchange<TYPES, M>>::Membership::create_election(entries, keys, config);
+        let membership = <Self as ConsensusExchange<TYPES, M>>::Membership::create_election(
+            entries, keys, config,
+        );
         Self {
             network,
             membership,
@@ -821,10 +811,7 @@
         &self,
         leaf_commitment: &Commitment<LEAF>,
     ) -> EncodedSignature {
-        let signature = TYPES::SignatureKey::sign(
-            &self.private_key,
-            leaf_commitment.as_ref()
-        );
+        let signature = TYPES::SignatureKey::sign(&self.private_key, leaf_commitment.as_ref());
         signature
     }
 
@@ -871,7 +858,9 @@
     fn sign_timeout_vote(&self, view_number: TYPES::Time) -> (EncodedPublicKey, EncodedSignature) {
         let signature = TYPES::SignatureKey::sign(
             &self.private_key,
-            &VoteData::<TYPES::Time>::Timeout(view_number.commit()).commit().as_ref(),
+            &VoteData::<TYPES::Time>::Timeout(view_number.commit())
+                .commit()
+                .as_ref(),
         );
         (self.public_key.to_bytes(), signature)
     }
@@ -944,8 +933,9 @@
         entry: <TYPES::SignatureKey as SignatureKey>::StakeTableEntry,
         sk: <TYPES::SignatureKey as SignatureKey>::PrivateKey,
     ) -> Self {
-        let membership =
-            <Self as ConsensusExchange<TYPES, M>>::Membership::create_election(entries, keys, config);
+        let membership = <Self as ConsensusExchange<TYPES, M>>::Membership::create_election(
+            entries, keys, config,
+        );
         Self {
             network,
             membership,
@@ -1208,38 +1198,27 @@
         (self.public_key.to_bytes(), signature)
     }
 
-    
     fn is_valid_view_sync_cert(&self, certificate: Self::Certificate, round: TYPES::Time) -> bool {
         // Sishan NOTE TODO: would be better to test this, looks like this func is never called.
         let (certificate_internal, _threshold, vote_data) = match certificate.clone() {
             ViewSyncCertificate::PreCommit(certificate_internal) => {
-                let vote_data = 
-                    ViewSyncData::<TYPES> {
-                        relay: self
-                            .get_leader(round + certificate_internal.relay)
-                            .to_bytes(),
-                        round,
-                    };
+                let vote_data = ViewSyncData::<TYPES> {
+                    relay: self
+                        .get_leader(round + certificate_internal.relay)
+                        .to_bytes(),
+                    round,
+                };
                 (certificate_internal, self.failure_threshold(), vote_data)
             }
-            ViewSyncCertificate::Commit(certificate_internal) => {
-                let vote_data = 
-                    ViewSyncData::<TYPES> {
-                        relay: self
-                            .get_leader(round + certificate_internal.relay)
-                            .to_bytes(),
-                        round,
-                    };
-                (certificate_internal, self.success_threshold(), vote_data)
-            }
-            ViewSyncCertificate::Finalize(certificate_internal) => {
-                let vote_data = 
-                    ViewSyncData::<TYPES> {
-                        relay: self
-                            .get_leader(round + certificate_internal.relay)
-                            .to_bytes(),
-                        round,
-                    };
+            ViewSyncCertificate::Commit(certificate_internal)
+            | ViewSyncCertificate::Finalize(certificate_internal)
+            => {
+                let vote_data = ViewSyncData::<TYPES> {
+                    relay: self
+                        .get_leader(round + certificate_internal.relay)
+                        .to_bytes(),
+                    round,
+                };
                 (certificate_internal, self.success_threshold(), vote_data)
             }
         };
@@ -1247,11 +1226,11 @@
             AssembledSignature::ViewSyncPreCommit(raw_signatures) => {
                 let real_commit = VoteData::ViewSyncPreCommit(vote_data.commit()).commit();
                 let real_qc_pp = <TYPES::SignatureKey as SignatureKey>::get_public_parameter(
-                    self.membership().get_committee_qc_stake_table(), 
+                    self.membership().get_committee_qc_stake_table(),
                     U256::from(self.membership().success_threshold().get()),
                 );
                 <TYPES::SignatureKey as SignatureKey>::check(
-                    &real_qc_pp, 
+                    &real_qc_pp,
                     real_commit.as_ref(),
                     &raw_signatures,
                 )
@@ -1259,11 +1238,11 @@
             AssembledSignature::ViewSyncCommit(raw_signatures) => {
                 let real_commit = VoteData::ViewSyncCommit(vote_data.commit()).commit();
                 let real_qc_pp = <TYPES::SignatureKey as SignatureKey>::get_public_parameter(
-                    self.membership().get_committee_qc_stake_table(), 
+                    self.membership().get_committee_qc_stake_table(),
                     U256::from(self.membership().success_threshold().get()),
                 );
                 <TYPES::SignatureKey as SignatureKey>::check(
-                    &real_qc_pp, 
+                    &real_qc_pp,
                     real_commit.as_ref(),
                     &raw_signatures,
                 )
@@ -1271,11 +1250,11 @@
             AssembledSignature::ViewSyncFinalize(raw_signatures) => {
                 let real_commit = VoteData::ViewSyncFinalize(vote_data.commit()).commit();
                 let real_qc_pp = <TYPES::SignatureKey as SignatureKey>::get_public_parameter(
-                    self.membership().get_committee_qc_stake_table(), 
+                    self.membership().get_committee_qc_stake_table(),
                     U256::from(self.membership().success_threshold().get()),
                 );
                 <TYPES::SignatureKey as SignatureKey>::check(
-                    &real_qc_pp, 
+                    &real_qc_pp,
                     real_commit.as_ref(),
                     &raw_signatures,
                 )
@@ -1285,10 +1264,8 @@
     }
 
     fn sign_certificate_proposal(&self, certificate: Self::Certificate) -> EncodedSignature {
-        let signature = TYPES::SignatureKey::sign(
-            &self.private_key, 
-            &certificate.commit().as_ref()
-        );
+        let signature =
+            TYPES::SignatureKey::sign(&self.private_key, certificate.commit().as_ref());
         signature
     }
 }
@@ -1317,8 +1294,9 @@
         entry: <TYPES::SignatureKey as SignatureKey>::StakeTableEntry,
         sk: <TYPES::SignatureKey as SignatureKey>::PrivateKey,
     ) -> Self {
-        let membership =
-            <Self as ConsensusExchange<TYPES, M>>::Membership::create_election(entries, keys, config);
+        let membership = <Self as ConsensusExchange<TYPES, M>>::Membership::create_election(
+            entries, keys, config,
+        );
         Self {
             network,
             membership,
