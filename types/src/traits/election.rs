--- conflicted
+++ resolved
@@ -316,11 +316,7 @@
                             qc.view_number(),
                             Checked::Unchecked(signature.1 .2.clone()),
                         );
-<<<<<<< HEAD
-                        // error!("Signature vote data {:?}", signature.1 .1);
-=======
                         // TODO Is this logic correct?
->>>>>>> f18209bc
                         res && (matches!(signature.1 .1, VoteData::Yes(commit) if commit == leaf_commitment) || matches!(signature.1 .1, VoteData::DA(commit) if commit == leaf_commitment))
                     })
                     .fold(0, |acc, x| (acc + u64::from(x.1 .2.vote_count())));
