--- conflicted
+++ resolved
@@ -315,18 +315,9 @@
                             signature.1 .1.clone(),
                             qc.view_number(),
                             Checked::Unchecked(signature.1 .2.clone()),
-<<<<<<< HEAD
-);
-                        // error!("Signature vote data {:?}", signature.1 .1);
-
-                        res &&
-                        // TODO Is this logic correct? 
-                        (matches!(signature.1 .1, VoteData::Yes(commit) if commit == leaf_commitment) || matches!(signature.1 .1, VoteData::DA(commit) if commit == leaf_commitment))
-=======
                         );
                         // TODO Is this logic correct?
                         res && (matches!(signature.1 .1, VoteData::Yes(commit) if commit == leaf_commitment) || matches!(signature.1 .1, VoteData::DA(commit) if commit == leaf_commitment))
->>>>>>> f18209bc
                     })
                     .fold(0, |acc, x| (acc + u64::from(x.1 .2.vote_count())));
 
