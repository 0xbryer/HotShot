//! Composite trait for node behavior
//!
//! This module defines the [`NodeImplementation`] trait, which is a composite trait used for
//! describing the overall behavior of a node, as a composition of implementations of the node trait.

use async_trait::async_trait;
use serde::Deserialize;

use super::{
    block_contents::Transaction,
    election::{ConsensusExchange, ElectionConfig, VoteToken},
    network::{
        CommunicationChannel, TestableChannelImplementation, TestableNetworkingImplementation,
    },
    signature_key::TestableSignatureKey,
    state::{ConsensusTime, ConsensusType, TestableBlock, TestableState},
    storage::{StorageError, StorageState, TestableStorage},
    State,
};
use crate::{
    data::LeafType,
    traits::{signature_key::SignatureKey, storage::Storage, Block},
};
use crate::{data::TestableLeaf, message::Message};
use commit::Committable;

use std::fmt::Debug;
use std::hash::Hash;
use std::sync::Arc;

/// Node implementation aggregate trait
///
/// This trait exists to collect multiple behavior implementations into one type, to allow
/// `HotShot` to avoid annoying numbers of type arguments and type patching.
///
/// It is recommended you implement this trait on a zero sized type, as `HotShot`does not actually
/// store or keep a reference to any value implementing this trait.

pub trait NodeImplementation<TYPES: NodeType>: Send + Sync + Debug + Clone + 'static {
    // type Message: NetworkMsg;

    /// Leaf type for this consensus implementation
    type Leaf: LeafType<NodeType = TYPES>;

    /// Storage type for this consensus implementation
    type Storage: Storage<TYPES, Self::Leaf> + Clone;

    /// Protocol for exchanging consensus proposals and votes.
    type QuorumExchange: ConsensusExchange<TYPES, Message<TYPES, Self>>;

    /// Protocol for exchanging data availability proposals and votes.
    type CommitteeExchange: ConsensusExchange<TYPES, Message<TYPES, Self>>;
}

/// extra functions required on a node implementation to be usable by hotshot-testing
#[allow(clippy::type_complexity)]
#[async_trait]
pub trait TestableNodeImplementation<TYPES: NodeType>: NodeImplementation<TYPES> {
    /// generates a network given an expected node count
    fn network_generator(
        expected_node_count: usize,
        num_bootstrap_nodes: usize,
    ) -> Box<dyn Fn(u64) -> NetworkType<TYPES, Self> + 'static>;
    /// generates a committee communication channel given the network
    fn committee_generator() -> Box<
        dyn Fn(
                Arc<NetworkType<TYPES, Self>>,
            ) -> <Self::CommitteeExchange as ConsensusExchange<
                TYPES,
                Message<TYPES, Self>,
            >>::Networking
            + 'static,
    >;

    /// generates a quorum communication channel given the network
    fn quorum_generator() -> Box<
        dyn Fn(
                Arc<NetworkType<TYPES, Self>>,
            ) -> <Self::QuorumExchange as ConsensusExchange<
                TYPES,
                Message<TYPES, Self>,
            >>::Networking
            + 'static,
    >;

    /// Get the number of messages in-flight from quorum exchange.
    ///
    /// Some implementations will not be able to tell how many messages there are in-flight. These implementations should return `None`.
    // fn quorum_in_flight_message_count(
    //     network: &<Self::QuorumExchange as ConsensusExchange<
    //         TYPES,
    //         Message<TYPES, Self>,
    //     >>::Networking,
    // ) -> Option<usize>;

    /// Get the number of messages in-flight from committee exchange.
    ///
    /// Some implementations will not be able to tell how many messages there are in-flight. These implementations should return `None`.
    // fn committee_in_flight_message_count(
    //     network: &<Self::CommitteeExchange as ConsensusExchange<
    //         TYPES,
    //         Message<TYPES, Self>,
    //     >>::Networking,
    // ) -> Option<usize>;

    /// Creates random transaction if possible
    /// otherwise panics
    /// `padding` is the bytes of padding to add to the transaction
    fn state_create_random_transaction(
        state: Option<&TYPES::StateType>,
        rng: &mut dyn rand::RngCore,
        padding: u64,
    ) -> <TYPES::BlockType as Block>::Transaction;

    /// Creates random transaction if possible
    /// otherwise panics
    /// `padding` is the bytes of padding to add to the transaction
    fn leaf_create_random_transaction(
        leaf: &Self::Leaf,
        rng: &mut dyn rand::RngCore,
        padding: u64,
    ) -> <TYPES::BlockType as Block>::Transaction;

    /// generate a genesis block
    fn block_genesis() -> TYPES::BlockType;

    /// the number of transactions in a block
    fn txn_count(block: &TYPES::BlockType) -> u64;

    /// Create ephemeral storage
    /// Will be deleted/lost immediately after storage is dropped
    /// # Errors
    /// Errors if it is not possible to construct temporary storage.
    fn construct_tmp_storage() -> Result<Self::Storage, StorageError>;

    /// Return the full internal state. This is useful for debugging.
    async fn get_full_state(storage: &Self::Storage) -> StorageState<TYPES, Self::Leaf>;

    /// The private key of the node `id` in a test.
    fn generate_test_key(id: u64) -> <TYPES::SignatureKey as SignatureKey>::PrivateKey;
}

#[async_trait]
impl<TYPES: NodeType, I: NodeImplementation<TYPES>> TestableNodeImplementation<TYPES> for I
where
<<<<<<< HEAD
<I::CommitteeExchange as ConsensusExchange<TYPES, I::Leaf, Message<TYPES, I>>>::Networking :
TestableNetworkingImplementation<
    TYPES,
    Message<TYPES, I>,
    <I::CommitteeExchange as ConsensusExchange<TYPES, I::Leaf, Message<TYPES, I>>>::Proposal,
    <I::CommitteeExchange as ConsensusExchange<TYPES, I::Leaf, Message<TYPES, I>>>::Vote,
    <I::CommitteeExchange as ConsensusExchange<TYPES, I::Leaf, Message<TYPES, I>>>::Membership,
>,
<I::QuorumExchange as ConsensusExchange<TYPES, I::Leaf, Message<TYPES, I>>>::Networking :
TestableNetworkingImplementation<
    TYPES,
    Message<TYPES, I>,
    <I::QuorumExchange as ConsensusExchange<TYPES, I::Leaf, Message<TYPES, I>>>::Proposal,
    <I::QuorumExchange as ConsensusExchange<TYPES, I::Leaf, Message<TYPES, I>>>::Vote,
    <I::QuorumExchange as ConsensusExchange<TYPES, I::Leaf, Message<TYPES, I>>>::Membership,
>,
TYPES::StateType : TestableState,
TYPES::BlockType : TestableBlock,
I::Storage : TestableStorage<TYPES, I::Leaf>,
TYPES::SignatureKey : TestableSignatureKey,
I::Leaf : TestableLeaf<NodeType = TYPES>,
=======
    <I::CommitteeExchange as ConsensusExchange<TYPES, Message<TYPES, I>>>::Networking:
        TestableChannelImplementation<
            TYPES,
            Message<TYPES, I>,
            <I::CommitteeExchange as ConsensusExchange<TYPES, Message<TYPES, I>>>::Proposal,
            <I::CommitteeExchange as ConsensusExchange<TYPES, Message<TYPES, I>>>::Vote,
            <I::CommitteeExchange as ConsensusExchange<TYPES, Message<TYPES, I>>>::Membership,
            NetworkType<TYPES, I>,
        >,
    <I::QuorumExchange as ConsensusExchange<TYPES, Message<TYPES, I>>>::Networking:
        TestableChannelImplementation<
            TYPES,
            Message<TYPES, I>,
            <I::QuorumExchange as ConsensusExchange<TYPES, Message<TYPES, I>>>::Proposal,
            <I::QuorumExchange as ConsensusExchange<TYPES, Message<TYPES, I>>>::Vote,
            <I::QuorumExchange as ConsensusExchange<TYPES, Message<TYPES, I>>>::Membership,
            NetworkType<TYPES, I>,
        >,
    NetworkType<TYPES, I>: TestableNetworkingImplementation<TYPES, Message<TYPES, I>>,
    TYPES::StateType: TestableState,
    TYPES::BlockType: TestableBlock,
    I::Storage: TestableStorage<TYPES, I::Leaf>,
    TYPES::SignatureKey: TestableSignatureKey,
    I::Leaf: TestableLeaf<NodeType = TYPES>,
    // <I::QuorumExchange as ConsensusExchange<TYPES, I::Leaf, Message<TYPES, I>>>::Membership : TestableElection<TYPES>,
    // <I::CommitteeExchange as ConsensusExchange<TYPES, I::Leaf, Message<TYPES, I>>>::Membership : TestableElection<TYPES>,
>>>>>>> ed42eb44
{
    fn network_generator(
        expected_node_count: usize,
        num_bootstrap_nodes: usize,
    ) -> Box<dyn Fn(u64) -> NetworkType<TYPES, I> + 'static> {
        <NetworkType<TYPES, I> as TestableNetworkingImplementation<_, _>>::generator(
            expected_node_count,
            num_bootstrap_nodes,
            1,
        )
    }
    fn committee_generator() -> Box<
        dyn Fn(
                Arc<NetworkType<TYPES, I>>,
            )
                -> <I::CommitteeExchange as ConsensusExchange<TYPES, Message<TYPES, I>>>::Networking
            + 'static,
    > {
        <<I::CommitteeExchange as ConsensusExchange<TYPES, Message<TYPES, I>>>::Networking as TestableChannelImplementation<_, _, _, _, _, _>>::generate_network()
    }

    fn quorum_generator() -> Box<
        dyn Fn(
                Arc<NetworkType<TYPES, I>>,
            )
                -> <I::QuorumExchange as ConsensusExchange<TYPES, Message<TYPES, I>>>::Networking
            + 'static,
    > {
        <<I::QuorumExchange as ConsensusExchange<TYPES, Message<TYPES, I>>>::Networking as TestableChannelImplementation<_, _, _, _, _, _>>::generate_network()
    }

    // fn quorum_in_flight_message_count(
    //     network: &<I::QuorumExchange as ConsensusExchange<TYPES, Message<TYPES, I>>>::Networking,
    // ) -> Option<usize> {
    //     <<I::QuorumExchange as ConsensusExchange<TYPES, Message<TYPES, I>>>::Networking as TestableNetworkingImplementation<_, _, _, _, _>>::in_flight_message_count(network)
    // }

    // fn committee_in_flight_message_count(
    //     network: &<I::CommitteeExchange as ConsensusExchange<TYPES, Message<TYPES, I>>>::Networking,
    // ) -> Option<usize> {
    //     <<I::CommitteeExchange as ConsensusExchange<TYPES, Message<TYPES, I>>>::Networking as TestableNetworkingImplementation<_, _, _, _, _>>::in_flight_message_count(network)
    // }

    fn state_create_random_transaction(
        state: Option<&TYPES::StateType>,
        rng: &mut dyn rand::RngCore,
        padding: u64,
    ) -> <TYPES::BlockType as Block>::Transaction {
        <TYPES::StateType as TestableState>::create_random_transaction(state, rng, padding)
    }

    fn leaf_create_random_transaction(
        leaf: &Self::Leaf,
        rng: &mut dyn rand::RngCore,
        padding: u64,
    ) -> <TYPES::BlockType as Block>::Transaction {
        <Self::Leaf as TestableLeaf>::create_random_transaction(leaf, rng, padding)
    }

    fn block_genesis() -> TYPES::BlockType {
        <TYPES::BlockType as TestableBlock>::genesis()
    }

    fn txn_count(block: &TYPES::BlockType) -> u64 {
        <TYPES::BlockType as TestableBlock>::txn_count(block)
    }

    fn construct_tmp_storage() -> Result<Self::Storage, StorageError> {
        <I::Storage as TestableStorage<TYPES, I::Leaf>>::construct_tmp_storage()
    }

    async fn get_full_state(storage: &Self::Storage) -> StorageState<TYPES, Self::Leaf> {
        <I::Storage as TestableStorage<TYPES, I::Leaf>>::get_full_state(storage).await
    }

    fn generate_test_key(id: u64) -> <TYPES::SignatureKey as SignatureKey>::PrivateKey {
        <TYPES::SignatureKey as TestableSignatureKey>::generate_test_key(id)
    }
}

/// A proposal to append a new leaf to the log which is output by consensus.
pub type QuorumProposal<TYPES, I> =
    <<I as NodeImplementation<TYPES>>::QuorumExchange as ConsensusExchange<
        TYPES,
        Message<TYPES, I>,
    >>::Proposal;

/// A proposal to provide data availability for a new leaf.
pub type CommitteeProposal<TYPES, I> =
    <<I as NodeImplementation<TYPES>>::CommitteeExchange as ConsensusExchange<
        TYPES,
        Message<TYPES, I>,
    >>::Proposal;

/// A vote on a [`QuorumProposal`].
pub type QuorumVoteType<TYPES, I> =
    <<I as NodeImplementation<TYPES>>::QuorumExchange as ConsensusExchange<
        TYPES,
        Message<TYPES, I>,
    >>::Vote;

/// A vote on a [`ComitteeProposal`].
pub type CommitteeVote<TYPES, I> =
    <<I as NodeImplementation<TYPES>>::CommitteeExchange as ConsensusExchange<
        TYPES,
        Message<TYPES, I>,
    >>::Vote;

/// Networking implementation used to communicate [`QuorumProposal`] and [`QuorumVote`].
pub type QuorumNetwork<TYPES, I> =
    <<I as NodeImplementation<TYPES>>::QuorumExchange as ConsensusExchange<
        TYPES,
        Message<TYPES, I>,
    >>::Networking;

/// Networking implementation used to communicate [`CommitteeProposal`] and [`CommitteeVote`].
pub type CommitteeNetwork<TYPES, I> =
    <<I as NodeImplementation<TYPES>>::CommitteeExchange as ConsensusExchange<
        TYPES,
        Message<TYPES, I>,
    >>::Networking;

/// Protocol for determining membership in a consensus committee.
pub type QuorumMembership<TYPES, I> =
    <<I as NodeImplementation<TYPES>>::QuorumExchange as ConsensusExchange<
        TYPES,
        Message<TYPES, I>,
    >>::Membership;

/// Protocol for determining membership in a data availability committee.
pub type CommitteeMembership<TYPES, I> =
    <<I as NodeImplementation<TYPES>>::CommitteeExchange as ConsensusExchange<
        TYPES,
        Message<TYPES, I>,
    >>::Membership;
// TODO remove this really ugly type once we have `ConsensusExchanges` impl and can use that to do all generation
/// Type for the underlying `ConnectedNetwork` that will be shared (for now) b/t Communication Channels
pub type NetworkType<TYPES, I> =
    <<<I as NodeImplementation<TYPES>>::QuorumExchange as ConsensusExchange<
        TYPES,
        Message<TYPES, I>,
    >>::Networking as CommunicationChannel<
        TYPES,
        Message<TYPES, I>,
        <<I as NodeImplementation<TYPES>>::QuorumExchange as ConsensusExchange<
            TYPES,
            Message<TYPES, I>,
        >>::Proposal,
        <<I as NodeImplementation<TYPES>>::QuorumExchange as ConsensusExchange<
            TYPES,
            Message<TYPES, I>,
        >>::Vote,
        <<I as NodeImplementation<TYPES>>::QuorumExchange as ConsensusExchange<
            TYPES,
            Message<TYPES, I>,
        >>::Membership,
    >>::NETWORK;
/// Trait with all the type definitions that are used in the current hotshot setup.
pub trait NodeType:
    Clone
    + Copy
    + Debug
    + Hash
    + PartialEq
    + Eq
    + PartialOrd
    + Ord
    + Default
    + serde::Serialize
    + for<'de> Deserialize<'de>
    + Send
    + Sync
    + 'static
{
    /// the type of consensus (seuqencing or validating)
    type ConsensusType: ConsensusType;
    /// The time type that this hotshot setup is using.
    ///
    /// This should be the same `Time` that `StateType::Time` is using.
    type Time: ConsensusTime + Committable;
    /// The block type that this hotshot setup is using.
    ///
    /// This should be the same block that `StateType::BlockType` is using.
    type BlockType: Block<Transaction = Self::Transaction>;
    /// The signature key that this hotshot setup is using.
    type SignatureKey: SignatureKey;
    /// The vote token that this hotshot setup is using.
    type VoteTokenType: VoteToken;
    /// The transaction type that this hotshot setup is using.
    ///
    /// This should be equal to `Block::Transaction`
    type Transaction: Transaction;
    /// The election config type that this hotshot setup is using.
    type ElectionConfigType: ElectionConfig;

    /// The state type that this hotshot setup is using.
    type StateType: State<BlockType = Self::BlockType, Time = Self::Time>;
}<|MERGE_RESOLUTION|>--- conflicted
+++ resolved
@@ -143,29 +143,6 @@
 #[async_trait]
 impl<TYPES: NodeType, I: NodeImplementation<TYPES>> TestableNodeImplementation<TYPES> for I
 where
-<<<<<<< HEAD
-<I::CommitteeExchange as ConsensusExchange<TYPES, I::Leaf, Message<TYPES, I>>>::Networking :
-TestableNetworkingImplementation<
-    TYPES,
-    Message<TYPES, I>,
-    <I::CommitteeExchange as ConsensusExchange<TYPES, I::Leaf, Message<TYPES, I>>>::Proposal,
-    <I::CommitteeExchange as ConsensusExchange<TYPES, I::Leaf, Message<TYPES, I>>>::Vote,
-    <I::CommitteeExchange as ConsensusExchange<TYPES, I::Leaf, Message<TYPES, I>>>::Membership,
->,
-<I::QuorumExchange as ConsensusExchange<TYPES, I::Leaf, Message<TYPES, I>>>::Networking :
-TestableNetworkingImplementation<
-    TYPES,
-    Message<TYPES, I>,
-    <I::QuorumExchange as ConsensusExchange<TYPES, I::Leaf, Message<TYPES, I>>>::Proposal,
-    <I::QuorumExchange as ConsensusExchange<TYPES, I::Leaf, Message<TYPES, I>>>::Vote,
-    <I::QuorumExchange as ConsensusExchange<TYPES, I::Leaf, Message<TYPES, I>>>::Membership,
->,
-TYPES::StateType : TestableState,
-TYPES::BlockType : TestableBlock,
-I::Storage : TestableStorage<TYPES, I::Leaf>,
-TYPES::SignatureKey : TestableSignatureKey,
-I::Leaf : TestableLeaf<NodeType = TYPES>,
-=======
     <I::CommitteeExchange as ConsensusExchange<TYPES, Message<TYPES, I>>>::Networking:
         TestableChannelImplementation<
             TYPES,
@@ -190,9 +167,6 @@
     I::Storage: TestableStorage<TYPES, I::Leaf>,
     TYPES::SignatureKey: TestableSignatureKey,
     I::Leaf: TestableLeaf<NodeType = TYPES>,
-    // <I::QuorumExchange as ConsensusExchange<TYPES, I::Leaf, Message<TYPES, I>>>::Membership : TestableElection<TYPES>,
-    // <I::CommitteeExchange as ConsensusExchange<TYPES, I::Leaf, Message<TYPES, I>>>::Membership : TestableElection<TYPES>,
->>>>>>> ed42eb44
 {
     fn network_generator(
         expected_node_count: usize,
