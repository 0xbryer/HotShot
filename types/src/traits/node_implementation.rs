//! Composite trait for node behavior
//!
//! This module defines the [`NodeImplementation`] trait, which is a composite trait used for
//! describing the overall behavior of a node, as a composition of implementations of the node trait.

use super::{
    block_contents::Transaction,
<<<<<<< HEAD
    consensus_type::ConsensusType,
    election::{
        CommitteeExchangeType, ConsensusExchange, ElectionConfig, QuorumExchangeType, VoteToken,
    },
    network::{CommunicationChannel, NetworkMsg, TestableNetworkingImplementation},
=======
    election::{ConsensusExchange, ElectionConfig, VoteToken},
    network::{
        CommunicationChannel, TestableChannelImplementation, TestableNetworkingImplementation,
    },
>>>>>>> 82cf03cc
    signature_key::TestableSignatureKey,
    state::{ConsensusTime, TestableBlock, TestableState},
    storage::{StorageError, StorageState, TestableStorage},
    State,
};
use crate::{data::TestableLeaf, message::Message};
use crate::{
    data::{LeafType, SequencingLeaf, ValidatingLeaf},
    message::{ConsensusMessageType, SequencingMessage, ValidatingMessage},
    traits::{
        consensus_type::{
            sequencing_consensus::SequencingConsensus, validating_consensus::ValidatingConsensus,
        },
        signature_key::SignatureKey,
        storage::Storage,
        Block,
    },
};
<<<<<<< HEAD
use async_trait::async_trait;
use serde::{Deserialize, Serialize};
=======
use crate::{data::TestableLeaf, message::Message};
use commit::Committable;
>>>>>>> 82cf03cc

use std::hash::Hash;
<<<<<<< HEAD
use std::{fmt::Debug, marker::PhantomData};
=======
use std::sync::Arc;
>>>>>>> 82cf03cc

/// Node implementation aggregate trait
///
/// This trait exists to collect multiple behavior implementations into one type, to allow
/// `HotShot` to avoid annoying numbers of type arguments and type patching.
///
/// It is recommended you implement this trait on a zero sized type, as `HotShot`does not actually
/// store or keep a reference to any value implementing this trait.

pub trait NodeImplementation<TYPES: NodeType>:
    Send + Sync + Debug + Clone + 'static + Serialize + for<'de> Deserialize<'de>
{
    /// Leaf type for this consensus implementation
    type Leaf: LeafType<NodeType = TYPES>;

    /// Storage type for this consensus implementation
    type Storage: Storage<TYPES, Self::Leaf> + Clone;

    /// Consensus message type.
    type ConsensusMessage: ConsensusMessageType<TYPES, Self>
        + Clone
        + Debug
        + Send
        + Sync
        + 'static
        + for<'a> Deserialize<'a>
        + Serialize;

    /// Consensus type selected exchanges.
    ///
    /// Implements either `ValidatingExchangesType` or `SequencingExchangesType`.
    type Exchanges: ExchangesType<TYPES::ConsensusType, TYPES, Self::Leaf, Message<TYPES, Self>>;
}

// TODO (Keyao) move exchange types to election.rs?
/// Contains the protocols for exchanging proposals and votes.
#[async_trait]
pub trait ExchangesType<
    CONSENSUS: ConsensusType,
    TYPES: NodeType<ConsensusType = CONSENSUS>,
    LEAF: LeafType<NodeType = TYPES>,
    MESSAGE: NetworkMsg,
>: Send + Sync
{
    /// Protocol for exchanging consensus proposals and votes.
<<<<<<< HEAD
    type QuorumExchange: QuorumExchangeType<TYPES, LEAF, MESSAGE> + Clone + Debug;

    /// Networking implementations for all exchanges.
    type Networks;

    /// Create all exchanges.
    fn create(
        keys: Vec<TYPES::SignatureKey>,
        config: TYPES::ElectionConfigType,
        networks: Self::Networks,
        pk: TYPES::SignatureKey,
        sk: <TYPES::SignatureKey as SignatureKey>::PrivateKey,
    ) -> Self;
=======
    type QuorumExchange: ConsensusExchange<TYPES, Message<TYPES, Self>>;
>>>>>>> 82cf03cc

    /// Get the quorum exchange.
    fn quorum_exchange(&self) -> &Self::QuorumExchange;

    /// Block the underlying networking interfaces until node is successfully initialized into the
    /// networks.
    async fn wait_for_networks_ready(&self);

    /// Shut down the the underlying networking interfaces.
    async fn shut_down_networks(&self);
}

/// An [`ExchangesType`] for validating consensus.
pub trait ValidatingExchangesType<
    TYPES: NodeType<ConsensusType = ValidatingConsensus>,
    MESSAGE: NetworkMsg,
>: ExchangesType<ValidatingConsensus, TYPES, ValidatingLeaf<TYPES>, MESSAGE>
{
}

/// An [`ExchangesType`] for sequencing consensus.
pub trait SequencingExchangesType<
    TYPES: NodeType<ConsensusType = SequencingConsensus>,
    MESSAGE: NetworkMsg,
>: ExchangesType<SequencingConsensus, TYPES, SequencingLeaf<TYPES>, MESSAGE>
{
    /// Protocol for exchanging data availability proposals and votes.
<<<<<<< HEAD
    type CommitteeExchange: CommitteeExchangeType<TYPES, MESSAGE> + Clone + Debug;

    /// Get the committee exchange.
    fn committee_exchange(&self) -> &Self::CommitteeExchange;
}

/// Implements [`ValidatingExchangesType`].
#[derive(Clone, Debug)]
pub struct ValidatingExchanges<
    TYPES: NodeType<ConsensusType = ValidatingConsensus>,
    MESSAGE: NetworkMsg,
    QUORUMEXCHANGE: QuorumExchangeType<TYPES, ValidatingLeaf<TYPES>, MESSAGE>,
> {
    /// Quorum exchange.
    quorum_exchange: QUORUMEXCHANGE,

    /// Phantom data.
    _phantom: PhantomData<(TYPES, MESSAGE)>,
}

impl<TYPES, MESSAGE, QUORUMEXCHANGE> ValidatingExchangesType<TYPES, MESSAGE>
    for ValidatingExchanges<TYPES, MESSAGE, QUORUMEXCHANGE>
where
    TYPES: NodeType<ConsensusType = ValidatingConsensus>,
    MESSAGE: NetworkMsg,
    QUORUMEXCHANGE: QuorumExchangeType<TYPES, ValidatingLeaf<TYPES>, MESSAGE> + Clone + Debug,
{
}

#[async_trait]
impl<TYPES, MESSAGE, QUORUMEXCHANGE>
    ExchangesType<ValidatingConsensus, TYPES, ValidatingLeaf<TYPES>, MESSAGE>
    for ValidatingExchanges<TYPES, MESSAGE, QUORUMEXCHANGE>
where
    TYPES: NodeType<ConsensusType = ValidatingConsensus>,
    MESSAGE: NetworkMsg,
    QUORUMEXCHANGE: QuorumExchangeType<TYPES, ValidatingLeaf<TYPES>, MESSAGE> + Clone + Debug,
{
    type QuorumExchange = QUORUMEXCHANGE;
    type Networks = (QUORUMEXCHANGE::Networking, ());

    fn create(
        keys: Vec<TYPES::SignatureKey>,
        config: TYPES::ElectionConfigType,
        networks: Self::Networks,
        pk: TYPES::SignatureKey,
        sk: <TYPES::SignatureKey as SignatureKey>::PrivateKey,
    ) -> Self {
        Self {
            quorum_exchange: QUORUMEXCHANGE::create(keys, config, networks.0, pk, sk),
            _phantom: PhantomData,
        }
    }

    fn quorum_exchange(&self) -> &Self::QuorumExchange {
        &self.quorum_exchange
    }

    async fn wait_for_networks_ready(&self) {
        self.quorum_exchange.network().wait_for_ready().await;
    }

    async fn shut_down_networks(&self) {
        self.quorum_exchange.network().shut_down().await;
    }
}

/// Implementes [`SequencingExchangesType`].
#[derive(Clone, Debug)]
pub struct SequencingExchanges<
    TYPES: NodeType<ConsensusType = SequencingConsensus>,
    MESSAGE: NetworkMsg,
    QUORUMEXCHANGE: QuorumExchangeType<TYPES, SequencingLeaf<TYPES>, MESSAGE>,
    COMMITTEEEXCHANGE: CommitteeExchangeType<TYPES, MESSAGE>,
> {
    /// Quorum exchange.
    quorum_exchange: QUORUMEXCHANGE,

    /// Committee exchange.
    committee_exchange: COMMITTEEEXCHANGE,

    /// Phantom data.
    _phantom: PhantomData<(TYPES, MESSAGE)>,
}

impl<TYPES, MESSAGE, QUORUMEXCHANGE, COMMITTEEEXCHANGE> SequencingExchangesType<TYPES, MESSAGE>
    for SequencingExchanges<TYPES, MESSAGE, QUORUMEXCHANGE, COMMITTEEEXCHANGE>
where
    TYPES: NodeType<ConsensusType = SequencingConsensus>,
    MESSAGE: NetworkMsg,
    QUORUMEXCHANGE: QuorumExchangeType<TYPES, SequencingLeaf<TYPES>, MESSAGE> + Clone + Debug,
    COMMITTEEEXCHANGE: CommitteeExchangeType<TYPES, MESSAGE> + Clone + Debug,
{
    type CommitteeExchange = COMMITTEEEXCHANGE;

    fn committee_exchange(&self) -> &COMMITTEEEXCHANGE {
        &self.committee_exchange
    }
}

#[async_trait]
impl<TYPES, MESSAGE, QUORUMEXCHANGE, COMMITTEEEXCHANGE>
    ExchangesType<SequencingConsensus, TYPES, SequencingLeaf<TYPES>, MESSAGE>
    for SequencingExchanges<TYPES, MESSAGE, QUORUMEXCHANGE, COMMITTEEEXCHANGE>
where
    TYPES: NodeType<ConsensusType = SequencingConsensus>,
    MESSAGE: NetworkMsg,
    QUORUMEXCHANGE: QuorumExchangeType<TYPES, SequencingLeaf<TYPES>, MESSAGE> + Clone + Debug,
    COMMITTEEEXCHANGE: CommitteeExchangeType<TYPES, MESSAGE> + Clone,
{
    type QuorumExchange = QUORUMEXCHANGE;
    type Networks = (QUORUMEXCHANGE::Networking, COMMITTEEEXCHANGE::Networking);

    fn create(
        keys: Vec<TYPES::SignatureKey>,
        config: TYPES::ElectionConfigType,
        networks: Self::Networks,
        pk: TYPES::SignatureKey,
        sk: <TYPES::SignatureKey as SignatureKey>::PrivateKey,
    ) -> Self {
        let quorum_exchange = QUORUMEXCHANGE::create(
            keys.clone(),
            config.clone(),
            networks.0,
            pk.clone(),
            sk.clone(),
        );
        let committee_exchange = COMMITTEEEXCHANGE::create(keys, config, networks.1, pk, sk);
        Self {
            quorum_exchange,
            committee_exchange,
            _phantom: PhantomData,
        }
    }

    fn quorum_exchange(&self) -> &Self::QuorumExchange {
        &self.quorum_exchange
    }

    async fn wait_for_networks_ready(&self) {
        self.quorum_exchange.network().wait_for_ready().await;
        self.committee_exchange.network().wait_for_ready().await;
    }

    async fn shut_down_networks(&self) {
        self.quorum_exchange.network().shut_down().await;
        self.committee_exchange.network().shut_down().await;
    }
=======
    type CommitteeExchange: ConsensusExchange<TYPES, Message<TYPES, Self>>;
>>>>>>> 82cf03cc
}

/// Alias for the [`QuorumExchange`] type.
pub type QuorumEx<TYPES, I> = <<I as NodeImplementation<TYPES>>::Exchanges as ExchangesType<
    <TYPES as NodeType>::ConsensusType,
    TYPES,
    <I as NodeImplementation<TYPES>>::Leaf,
    Message<TYPES, I>,
>>::QuorumExchange;

/// Alias for the [`CommitteeExchange`] type for validating consensus.
pub type ValidatingQuorumEx<TYPES, I> =
    <<I as NodeImplementation<TYPES>>::Exchanges as ExchangesType<
        ValidatingConsensus,
        TYPES,
        ValidatingLeaf<TYPES>,
        Message<TYPES, I>,
    >>::QuorumExchange;

/// Alias for the [`CommitteeExchange`] type for sequencing consensus.
pub type SequencingQuorumEx<TYPES, I> =
    <<I as NodeImplementation<TYPES>>::Exchanges as ExchangesType<
        SequencingConsensus,
        TYPES,
        SequencingLeaf<TYPES>,
        Message<TYPES, I>,
    >>::QuorumExchange;

/// Alias for the [`CommitteeExchange`] type.
pub type CommitteeEx<TYPES, I> =
    <<I as NodeImplementation<TYPES>>::Exchanges as SequencingExchangesType<
        TYPES,
        Message<TYPES, I>,
    >>::CommitteeExchange;

/// extra functions required on a node implementation to be usable by hotshot-testing
#[allow(clippy::type_complexity)]
#[async_trait]
<<<<<<< HEAD
pub trait TestableNodeImplementation<
    CONSENSUS: ConsensusType,
    TYPES: NodeType<ConsensusType = CONSENSUS>,
>: NodeImplementation<TYPES>
{
    /// Network for communications in the DA committee. Only needed for the sequencing consensus.
    type CommitteeNetwork;

    /// Generates a network for the DA committee given an expected node count.
    fn committee_generator(
        expected_node_count: usize,
        num_bootstrap: usize,
        network_id: usize,
    ) -> Box<dyn Fn(u64) -> Self::CommitteeNetwork + 'static>;

    /// Generates a network for all replicas given an expected node count.
    fn quorum_generator(
        expected_node_count: usize,
        num_bootstrap: usize,
        network_id: usize,
    ) -> Box<dyn Fn(u64) -> QuorumNetwork<TYPES, Self> + 'static>;
=======
pub trait TestableNodeImplementation<TYPES: NodeType>: NodeImplementation<TYPES> {
    /// generates a network given an expected node count
    fn network_generator(
        expected_node_count: usize,
        num_bootstrap_nodes: usize,
    ) -> Box<dyn Fn(u64) -> NetworkType<TYPES, Self> + 'static>;
    /// generates a committee communication channel given the network
    fn committee_generator() -> Box<
        dyn Fn(
                Arc<NetworkType<TYPES, Self>>,
            ) -> <Self::CommitteeExchange as ConsensusExchange<
                TYPES,
                Message<TYPES, Self>,
            >>::Networking
            + 'static,
    >;

    /// generates a quorum communication channel given the network
    fn quorum_generator() -> Box<
        dyn Fn(
                Arc<NetworkType<TYPES, Self>>,
            ) -> <Self::QuorumExchange as ConsensusExchange<
                TYPES,
                Message<TYPES, Self>,
            >>::Networking
            + 'static,
    >;

    /// Get the number of messages in-flight from quorum exchange.
    ///
    /// Some implementations will not be able to tell how many messages there are in-flight. These implementations should return `None`.
    // fn quorum_in_flight_message_count(
    //     network: &<Self::QuorumExchange as ConsensusExchange<
    //         TYPES,
    //         Message<TYPES, Self>,
    //     >>::Networking,
    // ) -> Option<usize>;

    /// Get the number of messages in-flight from committee exchange.
    ///
    /// Some implementations will not be able to tell how many messages there are in-flight. These implementations should return `None`.
    // fn committee_in_flight_message_count(
    //     network: &<Self::CommitteeExchange as ConsensusExchange<
    //         TYPES,
    //         Message<TYPES, Self>,
    //     >>::Networking,
    // ) -> Option<usize>;
>>>>>>> 82cf03cc

    /// Creates random transaction if possible
    /// otherwise panics
    /// `padding` is the bytes of padding to add to the transaction
    fn state_create_random_transaction(
        state: Option<&TYPES::StateType>,
        rng: &mut dyn rand::RngCore,
        padding: u64,
    ) -> <TYPES::BlockType as Block>::Transaction;

    /// Creates random transaction if possible
    /// otherwise panics
    /// `padding` is the bytes of padding to add to the transaction
    fn leaf_create_random_transaction(
        leaf: &Self::Leaf,
        rng: &mut dyn rand::RngCore,
        padding: u64,
    ) -> <TYPES::BlockType as Block>::Transaction;

    /// generate a genesis block
    fn block_genesis() -> TYPES::BlockType;

    /// the number of transactions in a block
    fn txn_count(block: &TYPES::BlockType) -> u64;

    /// Create ephemeral storage
    /// Will be deleted/lost immediately after storage is dropped
    /// # Errors
    /// Errors if it is not possible to construct temporary storage.
    fn construct_tmp_storage() -> Result<Self::Storage, StorageError>;

    /// Return the full internal state. This is useful for debugging.
    async fn get_full_state(storage: &Self::Storage) -> StorageState<TYPES, Self::Leaf>;

    /// The private key of the node `id` in a test.
    fn generate_test_key(id: u64) -> <TYPES::SignatureKey as SignatureKey>::PrivateKey;
}

#[async_trait]
<<<<<<< HEAD
impl<
        TYPES: NodeType<ConsensusType = ValidatingConsensus>,
        I: NodeImplementation<
            TYPES,
            Leaf = ValidatingLeaf<TYPES>,
            ConsensusMessage = ValidatingMessage<TYPES, Self>,
        >,
    > TestableNodeImplementation<ValidatingConsensus, TYPES> for I
where
    <I as NodeImplementation<TYPES>>::Exchanges: ValidatingExchangesType<
        TYPES,
        Message<TYPES, I>,
    >,
    <ValidatingQuorumEx<TYPES, I> as ConsensusExchange<
        TYPES,
        I::Leaf,
        Message<TYPES, I>,
    >>::Networking: TestableNetworkingImplementation<
        TYPES,
        Message<TYPES, I>,
        <ValidatingQuorumEx<TYPES, I> as ConsensusExchange<
            TYPES,
            I::Leaf,
            Message<TYPES, I>,
        >>::Proposal,
        <ValidatingQuorumEx<TYPES, I> as ConsensusExchange<
            TYPES,
            I::Leaf,
            Message<TYPES, I>,
        >>::Vote,
        <ValidatingQuorumEx<TYPES, I> as ConsensusExchange<
            TYPES,
            I::Leaf,
            Message<TYPES, I>,
        >>::Membership,
    >,
=======
impl<TYPES: NodeType, I: NodeImplementation<TYPES>> TestableNodeImplementation<TYPES> for I
where
    <I::CommitteeExchange as ConsensusExchange<TYPES, Message<TYPES, I>>>::Networking:
        TestableChannelImplementation<
            TYPES,
            Message<TYPES, I>,
            <I::CommitteeExchange as ConsensusExchange<TYPES, Message<TYPES, I>>>::Proposal,
            <I::CommitteeExchange as ConsensusExchange<TYPES, Message<TYPES, I>>>::Vote,
            <I::CommitteeExchange as ConsensusExchange<TYPES, Message<TYPES, I>>>::Membership,
            NetworkType<TYPES, I>,
        >,
    <I::QuorumExchange as ConsensusExchange<TYPES, Message<TYPES, I>>>::Networking:
        TestableChannelImplementation<
            TYPES,
            Message<TYPES, I>,
            <I::QuorumExchange as ConsensusExchange<TYPES, Message<TYPES, I>>>::Proposal,
            <I::QuorumExchange as ConsensusExchange<TYPES, Message<TYPES, I>>>::Vote,
            <I::QuorumExchange as ConsensusExchange<TYPES, Message<TYPES, I>>>::Membership,
            NetworkType<TYPES, I>,
        >,
    NetworkType<TYPES, I>: TestableNetworkingImplementation<TYPES, Message<TYPES, I>>,
>>>>>>> 82cf03cc
    TYPES::StateType: TestableState,
    TYPES::BlockType: TestableBlock,
    I::Storage: TestableStorage<TYPES, I::Leaf>,
    TYPES::SignatureKey: TestableSignatureKey,
    I::Leaf: TestableLeaf<NodeType = TYPES>,
<<<<<<< HEAD
{
    type CommitteeNetwork = ();

    fn committee_generator(
        _expected_node_count: usize,
        _num_bootstrap: usize,
        _network_id: usize,
    ) -> Box<dyn Fn(u64) -> Self::CommitteeNetwork + 'static> {
        // This function is only useful for sequencing consensus.
        Box::new(|_|())
    }

    fn quorum_generator(
        expected_node_count: usize,
        num_bootstrap: usize,
        network_id: usize,
    ) -> Box<
        dyn Fn(
                u64,
            ) -> <ValidatingQuorumEx<TYPES, I> as ConsensusExchange<
                TYPES,
                I::Leaf,
                Message<TYPES, I>,
            >>::Networking
            + 'static,
    > {
        <<ValidatingQuorumEx<TYPES, I> as ConsensusExchange<
            TYPES,
            I::Leaf,
            Message<TYPES, I>,
        >>::Networking as TestableNetworkingImplementation<_, _, _, _, _>>::generator(
            expected_node_count,
            num_bootstrap,
            network_id,
        )
    }
=======
    // <I::QuorumExchange as ConsensusExchange<TYPES, I::Leaf, Message<TYPES, I>>>::Membership : TestableElection<TYPES>,
    // <I::CommitteeExchange as ConsensusExchange<TYPES, I::Leaf, Message<TYPES, I>>>::Membership : TestableElection<TYPES>,
{
    fn network_generator(
        expected_node_count: usize,
        num_bootstrap_nodes: usize,
    ) -> Box<dyn Fn(u64) -> NetworkType<TYPES, I> + 'static> {
        <NetworkType<TYPES, I> as TestableNetworkingImplementation<_, _>>::generator(
            expected_node_count,
            num_bootstrap_nodes,
            1,
        )
    }
    fn committee_generator() -> Box<
        dyn Fn(
                Arc<NetworkType<TYPES, I>>,
            )
                -> <I::CommitteeExchange as ConsensusExchange<TYPES, Message<TYPES, I>>>::Networking
            + 'static,
    > {
        <<I::CommitteeExchange as ConsensusExchange<TYPES, Message<TYPES, I>>>::Networking as TestableChannelImplementation<_, _, _, _, _, _>>::generate_network()
    }

    fn quorum_generator() -> Box<
        dyn Fn(
                Arc<NetworkType<TYPES, I>>,
            )
                -> <I::QuorumExchange as ConsensusExchange<TYPES, Message<TYPES, I>>>::Networking
            + 'static,
    > {
        <<I::QuorumExchange as ConsensusExchange<TYPES, Message<TYPES, I>>>::Networking as TestableChannelImplementation<_, _, _, _, _, _>>::generate_network()
    }

    // fn quorum_in_flight_message_count(
    //     network: &<I::QuorumExchange as ConsensusExchange<TYPES, Message<TYPES, I>>>::Networking,
    // ) -> Option<usize> {
    //     <<I::QuorumExchange as ConsensusExchange<TYPES, Message<TYPES, I>>>::Networking as TestableNetworkingImplementation<_, _, _, _, _>>::in_flight_message_count(network)
    // }

    // fn committee_in_flight_message_count(
    //     network: &<I::CommitteeExchange as ConsensusExchange<TYPES, Message<TYPES, I>>>::Networking,
    // ) -> Option<usize> {
    //     <<I::CommitteeExchange as ConsensusExchange<TYPES, Message<TYPES, I>>>::Networking as TestableNetworkingImplementation<_, _, _, _, _>>::in_flight_message_count(network)
    // }
>>>>>>> 82cf03cc

    fn state_create_random_transaction(
        state: Option<&TYPES::StateType>,
        rng: &mut dyn rand::RngCore,
        padding: u64,
    ) -> <TYPES::BlockType as Block>::Transaction {
        <TYPES::StateType as TestableState>::create_random_transaction(state, rng, padding)
    }

    fn leaf_create_random_transaction(
        leaf: &Self::Leaf,
        rng: &mut dyn rand::RngCore,
        padding: u64,
    ) -> <TYPES::BlockType as Block>::Transaction {
        <Self::Leaf as TestableLeaf>::create_random_transaction(leaf, rng, padding)
    }

    fn block_genesis() -> TYPES::BlockType {
        <TYPES::BlockType as TestableBlock>::genesis()
    }

    fn txn_count(block: &TYPES::BlockType) -> u64 {
        <TYPES::BlockType as TestableBlock>::txn_count(block)
    }

    fn construct_tmp_storage() -> Result<Self::Storage, StorageError> {
        <I::Storage as TestableStorage<TYPES, I::Leaf>>::construct_tmp_storage()
    }

    async fn get_full_state(storage: &Self::Storage) -> StorageState<TYPES, Self::Leaf> {
        <I::Storage as TestableStorage<TYPES, I::Leaf>>::get_full_state(storage).await
    }

    fn generate_test_key(id: u64) -> <TYPES::SignatureKey as SignatureKey>::PrivateKey {
        <TYPES::SignatureKey as TestableSignatureKey>::generate_test_key(id)
    }
}

#[async_trait]
impl<
        TYPES: NodeType<ConsensusType = SequencingConsensus>,
        I: NodeImplementation<
            TYPES,
            Leaf = SequencingLeaf<TYPES>,
            ConsensusMessage = SequencingMessage<TYPES, Self>,
        >,
    > TestableNodeImplementation<SequencingConsensus, TYPES> for I
where
    <I as NodeImplementation<TYPES>>::Exchanges: SequencingExchangesType<
        TYPES,
        Message<TYPES, I>,
    >,
    <CommitteeEx<TYPES, I> as ConsensusExchange<
        TYPES,
<<<<<<< HEAD
        SequencingLeaf<TYPES>,
=======
>>>>>>> 82cf03cc
        Message<TYPES, I>,
    >>::Networking: TestableNetworkingImplementation<
        TYPES,
        Message<TYPES, I>,
        <CommitteeEx<TYPES, I> as ConsensusExchange<
            TYPES,
            SequencingLeaf<TYPES>,
            Message<TYPES, I>,
        >>::Proposal,
        <CommitteeEx<TYPES, I> as ConsensusExchange<
            TYPES,
            SequencingLeaf<TYPES>,
            Message<TYPES, I>,
        >>::Vote,
        <CommitteeEx<TYPES, I> as ConsensusExchange<
            TYPES,
            SequencingLeaf<TYPES>,
            Message<TYPES, I>,
        >>::Membership,
    >,
    <SequencingQuorumEx<TYPES, I> as ConsensusExchange<
        TYPES,
<<<<<<< HEAD
        SequencingLeaf<TYPES>,
=======
>>>>>>> 82cf03cc
        Message<TYPES, I>,
    >>::Networking: TestableNetworkingImplementation<
        TYPES,
        Message<TYPES, I>,
        <SequencingQuorumEx<TYPES, I> as ConsensusExchange<
            TYPES,
            SequencingLeaf<TYPES>,
            Message<TYPES, I>,
        >>::Proposal,
        <SequencingQuorumEx<TYPES, I> as ConsensusExchange<
            TYPES,
            SequencingLeaf<TYPES>,
            Message<TYPES, I>,
        >>::Vote,
        <SequencingQuorumEx<TYPES, I> as ConsensusExchange<
            TYPES,
            SequencingLeaf<TYPES>,
            Message<TYPES, I>,
        >>::Membership,
    >,
    TYPES::StateType: TestableState,
    TYPES::BlockType: TestableBlock,
    I::Storage: TestableStorage<TYPES, I::Leaf>,
    TYPES::SignatureKey: TestableSignatureKey,
    I::Leaf: TestableLeaf<NodeType = TYPES>,
{
    type CommitteeNetwork = <CommitteeEx<TYPES, I> as ConsensusExchange<
        TYPES,
<<<<<<< HEAD
        I::Leaf,
        Message<TYPES, I>,
    >>::Networking;

    fn committee_generator(
        expected_node_count: usize,
        num_bootstrap: usize,
        network_id: usize,
    ) -> Box<dyn Fn(u64) -> Self::CommitteeNetwork + 'static> {
        <<CommitteeEx<TYPES, I> as ConsensusExchange<
            TYPES,
            I::Leaf,
            Message<TYPES, I>,
        >>::Networking as TestableNetworkingImplementation<_, _, _, _, _>>::generator(
            expected_node_count,
            num_bootstrap,
            network_id,
        )
    }

    fn quorum_generator(
        expected_node_count: usize,
        num_bootstrap: usize,
        network_id: usize,
    ) -> Box<
        dyn Fn(
                u64,
            ) -> <SequencingQuorumEx<TYPES, I> as ConsensusExchange<
                TYPES,
                I::Leaf,
                Message<TYPES, I>,
            >>::Networking
            + 'static,
    > {
        <<SequencingQuorumEx<TYPES, I> as ConsensusExchange<
            TYPES,
            I::Leaf,
            Message<TYPES, I>,
        >>::Networking as TestableNetworkingImplementation<_, _, _, _, _>>::generator(
            expected_node_count,
            num_bootstrap,
            network_id,
        )
    }

    fn state_create_random_transaction(
        state: Option<&TYPES::StateType>,
        rng: &mut dyn rand::RngCore,
        padding: u64,
    ) -> <TYPES::BlockType as Block>::Transaction {
        <TYPES::StateType as TestableState>::create_random_transaction(state, rng, padding)
    }

    fn leaf_create_random_transaction(
        leaf: &Self::Leaf,
        rng: &mut dyn rand::RngCore,
        padding: u64,
    ) -> <TYPES::BlockType as Block>::Transaction {
        <Self::Leaf as TestableLeaf>::create_random_transaction(leaf, rng, padding)
    }

    fn block_genesis() -> TYPES::BlockType {
        <TYPES::BlockType as TestableBlock>::genesis()
    }

    fn txn_count(block: &TYPES::BlockType) -> u64 {
        <TYPES::BlockType as TestableBlock>::txn_count(block)
    }

    fn construct_tmp_storage() -> Result<Self::Storage, StorageError> {
        <I::Storage as TestableStorage<TYPES, I::Leaf>>::construct_tmp_storage()
    }

    async fn get_full_state(storage: &Self::Storage) -> StorageState<TYPES, Self::Leaf> {
        <I::Storage as TestableStorage<TYPES, I::Leaf>>::get_full_state(storage).await
    }

    fn generate_test_key(id: u64) -> <TYPES::SignatureKey as SignatureKey>::PrivateKey {
        <TYPES::SignatureKey as TestableSignatureKey>::generate_test_key(id)
    }
}

/// A proposal to append a new leaf to the log which is output by consensus.
pub type QuorumProposalType<TYPES, I> = <QuorumEx<TYPES, I> as ConsensusExchange<
    TYPES,
    <I as NodeImplementation<TYPES>>::Leaf,
    Message<TYPES, I>,
>>::Proposal;

/// A proposal to provide data availability for a new leaf.
pub type DAProposalType<TYPES, I> = <CommitteeEx<TYPES, I> as ConsensusExchange<
    TYPES,
    <I as NodeImplementation<TYPES>>::Leaf,
    Message<TYPES, I>,
>>::Proposal;

/// A vote on a [`QuorumProposalType`].
pub type QuorumVoteType<TYPES, I> = <QuorumEx<TYPES, I> as ConsensusExchange<
    TYPES,
    <I as NodeImplementation<TYPES>>::Leaf,
    Message<TYPES, I>,
>>::Vote;

/// A vote on a [`ComitteeProposal`].
pub type CommitteeVote<TYPES, I> = <CommitteeEx<TYPES, I> as ConsensusExchange<
    TYPES,
    <I as NodeImplementation<TYPES>>::Leaf,
    Message<TYPES, I>,
>>::Vote;

/// Networking implementation used to communicate [`QuorumProposalType`] and [`QuorumVote`].
pub type QuorumNetwork<TYPES, I> = <QuorumEx<TYPES, I> as ConsensusExchange<
    TYPES,
    <I as NodeImplementation<TYPES>>::Leaf,
    Message<TYPES, I>,
>>::Networking;

=======
        Message<TYPES, I>,
    >>::Networking;

/// Protocol for determining membership in a consensus committee.
pub type QuorumMembership<TYPES, I> =
    <<I as NodeImplementation<TYPES>>::QuorumExchange as ConsensusExchange<
        TYPES,
        Message<TYPES, I>,
    >>::Membership;

/// Protocol for determining membership in a data availability committee.
pub type CommitteeMembership<TYPES, I> =
    <<I as NodeImplementation<TYPES>>::CommitteeExchange as ConsensusExchange<
        TYPES,
        Message<TYPES, I>,
    >>::Membership;
// TODO remove this really ugly type once we have `ConsensusExchanges` impl and can use that to do all generation
/// Type for the underlying `ConnectedNetwork` that will be shared (for now) b/t Communication Channels
pub type NetworkType<TYPES, I> =
    <<<I as NodeImplementation<TYPES>>::QuorumExchange as ConsensusExchange<
        TYPES,
        Message<TYPES, I>,
    >>::Networking as CommunicationChannel<
        TYPES,
        Message<TYPES, I>,
        <<I as NodeImplementation<TYPES>>::QuorumExchange as ConsensusExchange<
            TYPES,
            Message<TYPES, I>,
        >>::Proposal,
        <<I as NodeImplementation<TYPES>>::QuorumExchange as ConsensusExchange<
            TYPES,
            Message<TYPES, I>,
        >>::Vote,
        <<I as NodeImplementation<TYPES>>::QuorumExchange as ConsensusExchange<
            TYPES,
            Message<TYPES, I>,
        >>::Membership,
    >>::NETWORK;
>>>>>>> 82cf03cc
/// Trait with all the type definitions that are used in the current hotshot setup.
pub trait NodeType:
    Clone
    + Copy
    + Debug
    + Hash
    + PartialEq
    + Eq
    + PartialOrd
    + Ord
    + Default
    + serde::Serialize
    + for<'de> Deserialize<'de>
    + Send
    + Sync
    + 'static
{
    /// the type of consensus (seuqencing or validating)
    type ConsensusType: ConsensusType + Debug;
    /// The time type that this hotshot setup is using.
    ///
    /// This should be the same `Time` that `StateType::Time` is using.
    type Time: ConsensusTime + Committable;
    /// The block type that this hotshot setup is using.
    ///
    /// This should be the same block that `StateType::BlockType` is using.
    type BlockType: Block<Transaction = Self::Transaction>;
    /// The signature key that this hotshot setup is using.
    type SignatureKey: SignatureKey;
    /// The vote token that this hotshot setup is using.
    type VoteTokenType: VoteToken;
    /// The transaction type that this hotshot setup is using.
    ///
    /// This should be equal to `Block::Transaction`
    type Transaction: Transaction;
    /// The election config type that this hotshot setup is using.
    type ElectionConfigType: ElectionConfig;

    /// The state type that this hotshot setup is using.
    type StateType: State<BlockType = Self::BlockType, Time = Self::Time>;
}<|MERGE_RESOLUTION|>--- conflicted
+++ resolved
@@ -5,18 +5,11 @@
 
 use super::{
     block_contents::Transaction,
-<<<<<<< HEAD
     consensus_type::ConsensusType,
     election::{
         CommitteeExchangeType, ConsensusExchange, ElectionConfig, QuorumExchangeType, VoteToken,
     },
-    network::{CommunicationChannel, NetworkMsg, TestableNetworkingImplementation},
-=======
-    election::{ConsensusExchange, ElectionConfig, VoteToken},
-    network::{
-        CommunicationChannel, TestableChannelImplementation, TestableNetworkingImplementation,
-    },
->>>>>>> 82cf03cc
+    network::{CommunicationChannel, NetworkMsg, TestableChannelImplementation, TestableNetworkingImplementation},
     signature_key::TestableSignatureKey,
     state::{ConsensusTime, TestableBlock, TestableState},
     storage::{StorageError, StorageState, TestableStorage},
@@ -35,20 +28,12 @@
         Block,
     },
 };
-<<<<<<< HEAD
 use async_trait::async_trait;
 use serde::{Deserialize, Serialize};
-=======
-use crate::{data::TestableLeaf, message::Message};
 use commit::Committable;
->>>>>>> 82cf03cc
 
 use std::hash::Hash;
-<<<<<<< HEAD
 use std::{fmt::Debug, marker::PhantomData};
-=======
-use std::sync::Arc;
->>>>>>> 82cf03cc
 
 /// Node implementation aggregate trait
 ///
@@ -94,7 +79,6 @@
 >: Send + Sync
 {
     /// Protocol for exchanging consensus proposals and votes.
-<<<<<<< HEAD
     type QuorumExchange: QuorumExchangeType<TYPES, LEAF, MESSAGE> + Clone + Debug;
 
     /// Networking implementations for all exchanges.
@@ -108,9 +92,6 @@
         pk: TYPES::SignatureKey,
         sk: <TYPES::SignatureKey as SignatureKey>::PrivateKey,
     ) -> Self;
-=======
-    type QuorumExchange: ConsensusExchange<TYPES, Message<TYPES, Self>>;
->>>>>>> 82cf03cc
 
     /// Get the quorum exchange.
     fn quorum_exchange(&self) -> &Self::QuorumExchange;
@@ -138,7 +119,6 @@
 >: ExchangesType<SequencingConsensus, TYPES, SequencingLeaf<TYPES>, MESSAGE>
 {
     /// Protocol for exchanging data availability proposals and votes.
-<<<<<<< HEAD
     type CommitteeExchange: CommitteeExchangeType<TYPES, MESSAGE> + Clone + Debug;
 
     /// Get the committee exchange.
@@ -287,9 +267,6 @@
         self.quorum_exchange.network().shut_down().await;
         self.committee_exchange.network().shut_down().await;
     }
-=======
-    type CommitteeExchange: ConsensusExchange<TYPES, Message<TYPES, Self>>;
->>>>>>> 82cf03cc
 }
 
 /// Alias for the [`QuorumExchange`] type.
@@ -328,7 +305,6 @@
 /// extra functions required on a node implementation to be usable by hotshot-testing
 #[allow(clippy::type_complexity)]
 #[async_trait]
-<<<<<<< HEAD
 pub trait TestableNodeImplementation<
     CONSENSUS: ConsensusType,
     TYPES: NodeType<ConsensusType = CONSENSUS>,
@@ -350,55 +326,6 @@
         num_bootstrap: usize,
         network_id: usize,
     ) -> Box<dyn Fn(u64) -> QuorumNetwork<TYPES, Self> + 'static>;
-=======
-pub trait TestableNodeImplementation<TYPES: NodeType>: NodeImplementation<TYPES> {
-    /// generates a network given an expected node count
-    fn network_generator(
-        expected_node_count: usize,
-        num_bootstrap_nodes: usize,
-    ) -> Box<dyn Fn(u64) -> NetworkType<TYPES, Self> + 'static>;
-    /// generates a committee communication channel given the network
-    fn committee_generator() -> Box<
-        dyn Fn(
-                Arc<NetworkType<TYPES, Self>>,
-            ) -> <Self::CommitteeExchange as ConsensusExchange<
-                TYPES,
-                Message<TYPES, Self>,
-            >>::Networking
-            + 'static,
-    >;
-
-    /// generates a quorum communication channel given the network
-    fn quorum_generator() -> Box<
-        dyn Fn(
-                Arc<NetworkType<TYPES, Self>>,
-            ) -> <Self::QuorumExchange as ConsensusExchange<
-                TYPES,
-                Message<TYPES, Self>,
-            >>::Networking
-            + 'static,
-    >;
-
-    /// Get the number of messages in-flight from quorum exchange.
-    ///
-    /// Some implementations will not be able to tell how many messages there are in-flight. These implementations should return `None`.
-    // fn quorum_in_flight_message_count(
-    //     network: &<Self::QuorumExchange as ConsensusExchange<
-    //         TYPES,
-    //         Message<TYPES, Self>,
-    //     >>::Networking,
-    // ) -> Option<usize>;
-
-    /// Get the number of messages in-flight from committee exchange.
-    ///
-    /// Some implementations will not be able to tell how many messages there are in-flight. These implementations should return `None`.
-    // fn committee_in_flight_message_count(
-    //     network: &<Self::CommitteeExchange as ConsensusExchange<
-    //         TYPES,
-    //         Message<TYPES, Self>,
-    //     >>::Networking,
-    // ) -> Option<usize>;
->>>>>>> 82cf03cc
 
     /// Creates random transaction if possible
     /// otherwise panics
@@ -438,7 +365,6 @@
 }
 
 #[async_trait]
-<<<<<<< HEAD
 impl<
         TYPES: NodeType<ConsensusType = ValidatingConsensus>,
         I: NodeImplementation<
@@ -475,35 +401,11 @@
             Message<TYPES, I>,
         >>::Membership,
     >,
-=======
-impl<TYPES: NodeType, I: NodeImplementation<TYPES>> TestableNodeImplementation<TYPES> for I
-where
-    <I::CommitteeExchange as ConsensusExchange<TYPES, Message<TYPES, I>>>::Networking:
-        TestableChannelImplementation<
-            TYPES,
-            Message<TYPES, I>,
-            <I::CommitteeExchange as ConsensusExchange<TYPES, Message<TYPES, I>>>::Proposal,
-            <I::CommitteeExchange as ConsensusExchange<TYPES, Message<TYPES, I>>>::Vote,
-            <I::CommitteeExchange as ConsensusExchange<TYPES, Message<TYPES, I>>>::Membership,
-            NetworkType<TYPES, I>,
-        >,
-    <I::QuorumExchange as ConsensusExchange<TYPES, Message<TYPES, I>>>::Networking:
-        TestableChannelImplementation<
-            TYPES,
-            Message<TYPES, I>,
-            <I::QuorumExchange as ConsensusExchange<TYPES, Message<TYPES, I>>>::Proposal,
-            <I::QuorumExchange as ConsensusExchange<TYPES, Message<TYPES, I>>>::Vote,
-            <I::QuorumExchange as ConsensusExchange<TYPES, Message<TYPES, I>>>::Membership,
-            NetworkType<TYPES, I>,
-        >,
-    NetworkType<TYPES, I>: TestableNetworkingImplementation<TYPES, Message<TYPES, I>>,
->>>>>>> 82cf03cc
     TYPES::StateType: TestableState,
     TYPES::BlockType: TestableBlock,
     I::Storage: TestableStorage<TYPES, I::Leaf>,
     TYPES::SignatureKey: TestableSignatureKey,
     I::Leaf: TestableLeaf<NodeType = TYPES>,
-<<<<<<< HEAD
 {
     type CommitteeNetwork = ();
 
@@ -540,52 +442,6 @@
             network_id,
         )
     }
-=======
-    // <I::QuorumExchange as ConsensusExchange<TYPES, I::Leaf, Message<TYPES, I>>>::Membership : TestableElection<TYPES>,
-    // <I::CommitteeExchange as ConsensusExchange<TYPES, I::Leaf, Message<TYPES, I>>>::Membership : TestableElection<TYPES>,
-{
-    fn network_generator(
-        expected_node_count: usize,
-        num_bootstrap_nodes: usize,
-    ) -> Box<dyn Fn(u64) -> NetworkType<TYPES, I> + 'static> {
-        <NetworkType<TYPES, I> as TestableNetworkingImplementation<_, _>>::generator(
-            expected_node_count,
-            num_bootstrap_nodes,
-            1,
-        )
-    }
-    fn committee_generator() -> Box<
-        dyn Fn(
-                Arc<NetworkType<TYPES, I>>,
-            )
-                -> <I::CommitteeExchange as ConsensusExchange<TYPES, Message<TYPES, I>>>::Networking
-            + 'static,
-    > {
-        <<I::CommitteeExchange as ConsensusExchange<TYPES, Message<TYPES, I>>>::Networking as TestableChannelImplementation<_, _, _, _, _, _>>::generate_network()
-    }
-
-    fn quorum_generator() -> Box<
-        dyn Fn(
-                Arc<NetworkType<TYPES, I>>,
-            )
-                -> <I::QuorumExchange as ConsensusExchange<TYPES, Message<TYPES, I>>>::Networking
-            + 'static,
-    > {
-        <<I::QuorumExchange as ConsensusExchange<TYPES, Message<TYPES, I>>>::Networking as TestableChannelImplementation<_, _, _, _, _, _>>::generate_network()
-    }
-
-    // fn quorum_in_flight_message_count(
-    //     network: &<I::QuorumExchange as ConsensusExchange<TYPES, Message<TYPES, I>>>::Networking,
-    // ) -> Option<usize> {
-    //     <<I::QuorumExchange as ConsensusExchange<TYPES, Message<TYPES, I>>>::Networking as TestableNetworkingImplementation<_, _, _, _, _>>::in_flight_message_count(network)
-    // }
-
-    // fn committee_in_flight_message_count(
-    //     network: &<I::CommitteeExchange as ConsensusExchange<TYPES, Message<TYPES, I>>>::Networking,
-    // ) -> Option<usize> {
-    //     <<I::CommitteeExchange as ConsensusExchange<TYPES, Message<TYPES, I>>>::Networking as TestableNetworkingImplementation<_, _, _, _, _>>::in_flight_message_count(network)
-    // }
->>>>>>> 82cf03cc
 
     fn state_create_random_transaction(
         state: Option<&TYPES::StateType>,
@@ -640,10 +496,6 @@
     >,
     <CommitteeEx<TYPES, I> as ConsensusExchange<
         TYPES,
-<<<<<<< HEAD
-        SequencingLeaf<TYPES>,
-=======
->>>>>>> 82cf03cc
         Message<TYPES, I>,
     >>::Networking: TestableNetworkingImplementation<
         TYPES,
@@ -666,10 +518,6 @@
     >,
     <SequencingQuorumEx<TYPES, I> as ConsensusExchange<
         TYPES,
-<<<<<<< HEAD
-        SequencingLeaf<TYPES>,
-=======
->>>>>>> 82cf03cc
         Message<TYPES, I>,
     >>::Networking: TestableNetworkingImplementation<
         TYPES,
@@ -698,7 +546,6 @@
 {
     type CommitteeNetwork = <CommitteeEx<TYPES, I> as ConsensusExchange<
         TYPES,
-<<<<<<< HEAD
         I::Leaf,
         Message<TYPES, I>,
     >>::Networking;
@@ -816,46 +663,6 @@
     Message<TYPES, I>,
 >>::Networking;
 
-=======
-        Message<TYPES, I>,
-    >>::Networking;
-
-/// Protocol for determining membership in a consensus committee.
-pub type QuorumMembership<TYPES, I> =
-    <<I as NodeImplementation<TYPES>>::QuorumExchange as ConsensusExchange<
-        TYPES,
-        Message<TYPES, I>,
-    >>::Membership;
-
-/// Protocol for determining membership in a data availability committee.
-pub type CommitteeMembership<TYPES, I> =
-    <<I as NodeImplementation<TYPES>>::CommitteeExchange as ConsensusExchange<
-        TYPES,
-        Message<TYPES, I>,
-    >>::Membership;
-// TODO remove this really ugly type once we have `ConsensusExchanges` impl and can use that to do all generation
-/// Type for the underlying `ConnectedNetwork` that will be shared (for now) b/t Communication Channels
-pub type NetworkType<TYPES, I> =
-    <<<I as NodeImplementation<TYPES>>::QuorumExchange as ConsensusExchange<
-        TYPES,
-        Message<TYPES, I>,
-    >>::Networking as CommunicationChannel<
-        TYPES,
-        Message<TYPES, I>,
-        <<I as NodeImplementation<TYPES>>::QuorumExchange as ConsensusExchange<
-            TYPES,
-            Message<TYPES, I>,
-        >>::Proposal,
-        <<I as NodeImplementation<TYPES>>::QuorumExchange as ConsensusExchange<
-            TYPES,
-            Message<TYPES, I>,
-        >>::Vote,
-        <<I as NodeImplementation<TYPES>>::QuorumExchange as ConsensusExchange<
-            TYPES,
-            Message<TYPES, I>,
-        >>::Membership,
-    >>::NETWORK;
->>>>>>> 82cf03cc
 /// Trait with all the type definitions that are used in the current hotshot setup.
 pub trait NodeType:
     Clone
