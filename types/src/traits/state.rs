--- conflicted
+++ resolved
@@ -7,17 +7,13 @@
 use commit::Committable;
 use espresso_systems_common::hotshot::tag;
 use serde::{de::DeserializeOwned, Serialize};
-<<<<<<< HEAD
-use std::{error::Error, fmt::Debug, hash::Hash, ops, ops::Deref, ops::Sub};
-=======
 use std::{
     error::Error,
     fmt::Debug,
     hash::Hash,
     ops,
-    ops::{Add, Deref, Div, Rem},
+    ops::{Add, Deref, Div, Rem, Sub},
 };
->>>>>>> 8086ed1e
 
 /// Abstraction over the state that blocks modify
 ///
