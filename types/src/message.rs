--- conflicted
+++ resolved
@@ -3,12 +3,9 @@
 //! This module contains types used to represent the various types of messages that
 //! `HotShot` nodes can send among themselves.
 
-<<<<<<< HEAD
 use crate::data::DAProposal;
 use crate::traits::consensus_type::validating_consensus::ValidatingConsensus;
-=======
 use crate::certificate::ViewSyncCertificate;
->>>>>>> 82cf03cc
 use crate::traits::network::ViewMessage;
 use crate::vote::{DAVote, QuorumVote};
 use crate::{
@@ -45,8 +42,6 @@
 
 impl<TYPES: NodeType, I: NodeImplementation<TYPES>> NetworkMsg for Message<TYPES, I> {}
 
-<<<<<<< HEAD
-=======
 impl<TYPES: NodeType, I: NodeImplementation<TYPES>> ViewMessage<TYPES> for Message<TYPES, I> {
     /// get the view number out of a message
     /// # Panics
@@ -97,7 +92,6 @@
 
 // TODO (da) make it more customized to the consensus layer, maybe separating the specific message
 // data from the kind enum.
->>>>>>> 82cf03cc
 /// Enum representation of any message type
 #[derive(Serialize, Deserialize, Clone, Debug, PartialEq)]
 #[serde(bound(deserialize = "", serialize = ""))]
@@ -259,7 +253,6 @@
     I::Exchanges: ExchangesType<TYPES::ConsensusType, TYPES, I::Leaf, Message<TYPES, I>>,
 {
     /// row polymorphism would be great here
-<<<<<<< HEAD
     pub fn new(value: GeneralConsensusMessage<TYPES, I>, sender: TYPES::SignatureKey) -> Self {
         match value {
             GeneralConsensusMessage::Proposal(p) => {
@@ -269,7 +262,9 @@
             GeneralConsensusMessage::InternalTrigger(a) => {
                 ProcessedGeneralConsensusMessage::InternalTrigger(a)
             }
-=======
+        }
+
+    }
     /// # Panics
     /// Unimplemented features - TODO ED remove this panic when implementation is finished
     fn from(value: ProcessedConsensusMessage<TYPES, I>) -> Self {
@@ -280,7 +275,6 @@
             ProcessedConsensusMessage::DAVote(v, _) => ConsensusMessage::DAVote(v),
             ProcessedConsensusMessage::InternalTrigger(a) => ConsensusMessage::InternalTrigger(a),
             ProcessedConsensusMessage::ViewSync(_) => todo!(),
->>>>>>> 82cf03cc
         }
     }
 }
@@ -304,7 +298,6 @@
     > From<ProcessedCommitteeConsensusMessage<TYPES, I>> for CommitteeConsensusMessage<TYPES, I>
 {
     /// row polymorphism would be great here
-<<<<<<< HEAD
     fn from(value: ProcessedCommitteeConsensusMessage<TYPES, I>) -> Self {
         match value {
             ProcessedCommitteeConsensusMessage::DAProposal(p, _) => {
@@ -313,7 +306,9 @@
             ProcessedCommitteeConsensusMessage::DAVote(v, _) => {
                 CommitteeConsensusMessage::DAVote(v)
             }
-=======
+        }
+    }
+
     /// # Panics
     /// Unimplemented features - TODO ED remove this panic when implementation is finished
     pub fn new(value: ConsensusMessage<TYPES, I>, sender: TYPES::SignatureKey) -> Self {
@@ -324,7 +319,6 @@
             ConsensusMessage::DAVote(v) => ProcessedConsensusMessage::DAVote(v, sender),
             ConsensusMessage::InternalTrigger(a) => ProcessedConsensusMessage::InternalTrigger(a),
             ConsensusMessage::ViewSync(_) => todo!(),
->>>>>>> 82cf03cc
         }
     }
 }
@@ -380,16 +374,11 @@
 
 #[derive(Serialize, Deserialize, Clone, Debug, PartialEq)]
 #[serde(bound(deserialize = "", serialize = ""))]
-<<<<<<< HEAD
 /// Messages related to both validating and sequencing consensus.
 pub enum GeneralConsensusMessage<TYPES: NodeType, I: NodeImplementation<TYPES>>
 where
     I::Exchanges: ExchangesType<TYPES::ConsensusType, TYPES, I::Leaf, Message<TYPES, I>>,
 {
-=======
-/// Messages related to the consensus protocol
-pub enum ConsensusMessage<TYPES: NodeType, I: NodeImplementation<TYPES>> {
->>>>>>> 82cf03cc
     /// Leader's proposal for full quorum voting
     Proposal(Proposal<QuorumProposalType<TYPES, I>>),
 
@@ -414,7 +403,6 @@
     Certificate(ViewSyncCertificate<TYPES>),
 }
 
-<<<<<<< HEAD
 #[derive(Deserialize, Serialize, Clone, Debug, PartialEq)]
 #[serde(bound(deserialize = "", serialize = ""))]
 /// Messages related to the sequencing consensus protocol for the DA committee.
@@ -487,13 +475,6 @@
 {
     /// The view number of the (leader|replica) when the message was sent or the view of the
     /// timeout.
-=======
-impl<TYPES: NodeType, I: NodeImplementation<TYPES>> ConsensusMessage<TYPES, I> {
-    /// The view number of the (leader|replica) when the message was sent
-    /// or the view of the timeout
-    /// # Panics
-    /// Unimplemented features - TODO ED remove this panic when implementation is finished
->>>>>>> 82cf03cc
     pub fn view_number(&self) -> TYPES::Time {
         match &self.0 {
             GeneralConsensusMessage::Proposal(p) => {
