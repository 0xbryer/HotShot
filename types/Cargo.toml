--- conflicted
+++ resolved
@@ -50,12 +50,8 @@
 ark-serialize = { version = "0.3", features = ["derive"] }
 ark-std = "0.4"
 bincode = "1.3.3"
-<<<<<<< HEAD
+bitvec = { version = "1.0.1", default-features = false, features = ["alloc", "atomic", "serde"] }
 blake3 = "1.4.1"
-=======
-bitvec = { version = "1.0.1", default-features = false, features = ["alloc", "atomic", "serde"] }
-blake3 = "1.4.0"
->>>>>>> a946c768
 commit = { git = "https://github.com/EspressoSystems/commit", tag = "0.2.2" }
 custom_debug = "0.5"
 derivative = "2.2.0"
