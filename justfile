default: run_ci

set export

original_rustflags := env_var_or_default('RUSTFLAGS', '')
original_rustdocflags := env_var_or_default('RUSTDOCFLAGS', '')

run_ci: lint build test

@tokio target *ARGS:
  echo setting executor to tokio
  export RUSTDOCFLAGS='--cfg async_executor_impl="tokio" --cfg async_channel_impl="tokio" {{original_rustdocflags}}' RUSTFLAGS='--cfg async_executor_impl="tokio" --cfg async_channel_impl="tokio" {{original_rustflags}}' && just {{target}} {{ARGS}}

@async_std target *ARGS:
  echo setting executor to async-std
  export RUSTDOCFLAGS='--cfg async_executor_impl="async-std" --cfg async_channel_impl="async-std" {{original_rustdocflags}}' RUSTFLAGS='--cfg async_executor_impl="async-std" --cfg async_channel_impl="async-std" {{original_rustflags}}' && just {{target}} {{ARGS}}

build:
  cargo build --verbose --workspace --examples --bins --tests --lib --benches

example *ARGS:
  cargo run --profile=release-lto --example {{ARGS}}

test:
  echo Testing
  cargo test --verbose --lib --bins --tests --benches --workspace --no-fail-fast -- --test-threads=1 --nocapture

test_basic: test_success test_with_failures test_network_task test_consensus_task test_da_task test_view_sync_task

test_catchup:
    echo Testing with async std executor
    cargo test --lib --bins --tests --benches --workspace --no-fail-fast test_catchup -- --test-threads=1 --nocapture

test_success:
<<<<<<< HEAD
  echo Testing test
  cargo test --lib --bins --tests --benches --workspace --no-fail-fast test_success -- --test-threads=1 --nocapture
=======
  echo Testing success test
  ASYNC_STD_THREAD_COUNT=1 cargo test --lib --bins --tests --benches --workspace --no-fail-fast test_success -- --test-threads=1 --nocapture
>>>>>>> a50b0842

test_timeout:
  echo Testing timeout test
  cargo test --lib --bins --tests --benches --workspace --no-fail-fast test_timeout -- --test-threads=1 --nocapture --ignored

test_web_server:
  echo Testing web server
  ASYNC_STD_THREAD_COUNT=1 cargo test  --lib --bins --tests --benches --workspace --no-fail-fast web_server_network -- --test-threads=1 --nocapture

test_with_failures:
  echo Testing nodes leaving the network with async std executor
  ASYNC_STD_THREAD_COUNT=1 cargo test  --lib --bins --tests --benches --workspace --no-fail-fast test_with_failures -- --test-threads=1 --nocapture

test_network_task:
  echo Testing the DA task with async std executor
  ASYNC_STD_THREAD_COUNT=1 cargo test --lib --bins --tests --benches --workspace --no-fail-fast test_network_task -- --test-threads=1 --nocapture

test_consensus_task:
  echo Testing with async std executor
  ASYNC_STD_THREAD_COUNT=1 cargo test  --lib --bins --tests --benches --workspace --no-fail-fast test_consensus -- --test-threads=1 --nocapture

test_da_task:
  echo Testing the DA task with async std executor
  ASYNC_STD_THREAD_COUNT=1 cargo test --lib --bins --tests --benches --workspace --no-fail-fast test_da_task -- --test-threads=1 --nocapture

test_view_sync_task:
  echo Testing the view sync task with async std executor
  ASYNC_STD_THREAD_COUNT=1 cargo test --lib --bins --tests --benches --workspace --no-fail-fast test_view_sync_task -- --test-threads=1 --nocapture

test_pkg := "hotshot"

default_test := ""

test_name := "sequencing_libp2p_test"

run_test test=default_test:
  cargo test --verbose --release --lib --bins --tests --benches {{test}} --no-fail-fast -- --test-threads=1 --nocapture

test_pkg_all pkg=test_pkg:
  cargo test --verbose --release --lib --bins --tests --benches --package={{pkg}} --no-fail-fast -- --test-threads=1 --nocapture

list_tests_json package=test_pkg:
  RUST_LOG=none cargo test --verbose --lib --bins --tests --benches --package={{package}} --no-fail-fast -- --test-threads=1 -Zunstable-options --format json

list_examples package=test_pkg:
  cargo metadata | jq '.packages[] | select(.name == "{{package}}") | .targets[] | select(.kind  == ["example"] ) | .name'

check:
  echo Checking
  cargo check --workspace --bins --tests --examples

lint: fmt
  echo linting
  cargo clippy --workspace --bins --tests --examples -- -D warnings

fmt:
  echo Running cargo fmt
  cargo fmt

careful:
  echo Careful-ing with tokio executor
  cargo careful test --verbose --profile careful --lib --bins --tests --benches --workspace --no-fail-fast -- --test-threads=1 --nocapture

fix:
  cargo fix --allow-dirty --allow-staged --workspace --lib --bins --tests --benches

doc:
  echo Generating docs {{env_var('RUSTFLAGS')}}
  cargo doc --no-deps --workspace --document-private-items --bins --examples --lib

doc_test:
  echo Test docs
  cargo test --doc --workspace

lint_imports:
  echo Linting imports
  cargo fmt --all -- --config unstable_features=true,imports_granularity=Crate
<|MERGE_RESOLUTION|>--- conflicted
+++ resolved
@@ -32,13 +32,8 @@
     cargo test --lib --bins --tests --benches --workspace --no-fail-fast test_catchup -- --test-threads=1 --nocapture
 
 test_success:
-<<<<<<< HEAD
-  echo Testing test
-  cargo test --lib --bins --tests --benches --workspace --no-fail-fast test_success -- --test-threads=1 --nocapture
-=======
   echo Testing success test
   ASYNC_STD_THREAD_COUNT=1 cargo test --lib --bins --tests --benches --workspace --no-fail-fast test_success -- --test-threads=1 --nocapture
->>>>>>> a50b0842
 
 test_timeout:
   echo Testing timeout test
