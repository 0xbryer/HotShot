--- conflicted
+++ resolved
@@ -9,10 +9,6 @@
 use hotshot::traits::election::static_committee::StaticCommittee;
 use hotshot::traits::election::static_committee::StaticElectionConfig;
 use hotshot::traits::election::static_committee::StaticVoteToken;
-<<<<<<< HEAD
-use hotshot::traits::election::vrf::JfPubKey;
-=======
->>>>>>> 0b701c17
 use hotshot::traits::implementations::MemoryCommChannel;
 use hotshot::traits::implementations::MemoryStorage;
 use hotshot::traits::Block;
@@ -57,24 +53,8 @@
 use hotshot_types::vote::DAVote;
 use hotshot_types::vote::QuorumVote;
 use hotshot_types::{certificate::DACertificate, vote::ViewSyncData};
-<<<<<<< HEAD
-use jf_primitives::signatures::BLSSignatureScheme;
+use hotshot_types::traits::signature_key::bn254::BN254Pub;
 #[allow(deprecated)]
-=======
-use hotshot_types::{
-    data::{LeafType, ValidatingLeaf, ValidatingProposal},
-    message::Proposal,
-    traits::{
-        consensus_type::validating_consensus::ValidatingConsensus,
-        election::{ConsensusExchange, SignedCertificate, TestableElection},
-        node_implementation::{
-            NodeImplementation, NodeType, ValidatingExchangesType, ValidatingQuorumEx,
-        },
-        state::ConsensusTime,
-    },
-};
-use hotshot_types::traits::signature_key::bn254::BN254Pub;
->>>>>>> 0b701c17
 use nll::nll_todo::nll_todo;
 use serde::{Deserialize, Serialize};
 use std::collections::HashMap;
