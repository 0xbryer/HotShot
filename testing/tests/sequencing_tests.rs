use ark_bls12_381::Parameters as Param381;
use hotshot::{
    demos::sdemo::{SDemoBlock, SDemoState, SDemoTransaction},
    traits::{
        election::{
            static_committee::{StaticCommittee, StaticElectionConfig, StaticVoteToken},
            vrf::JfPubKey,
        },
        implementations::{
            CentralizedCommChannel, Libp2pCommChannel, MemoryCommChannel, MemoryStorage,
        },
        NodeImplementation,
    },
};
use hotshot_testing::test_builder::TestBuilder;
<<<<<<< HEAD
use hotshot_types::data::CommitmentProposal;
use hotshot_types::message::{Message, SequencingMessage};
=======
use hotshot_types::data::QuorumProposal;
use hotshot_types::message::Message;

>>>>>>> ce2c67f1
use hotshot_types::vote::QuorumVote;
use hotshot_types::{
    data::{DAProposal, SequencingLeaf, ViewNumber},
    traits::{
        consensus_type::sequencing_consensus::SequencingConsensus,
        election::{CommitteeExchange, QuorumExchange},
        node_implementation::{NodeType, SequencingExchanges},
    },
    vote::DAVote,
};
use jf_primitives::signatures::BLSSignatureScheme;
use serde::{Deserialize, Serialize};
use tracing::instrument;

#[derive(
    Copy,
    Clone,
    Debug,
    Default,
    Hash,
    PartialEq,
    Eq,
    PartialOrd,
    Ord,
    serde::Serialize,
    serde::Deserialize,
)]
pub struct SequencingTestTypes;
impl NodeType for SequencingTestTypes {
    type ConsensusType = SequencingConsensus;
    type Time = ViewNumber;
    type BlockType = SDemoBlock;
    type SignatureKey = JfPubKey<BLSSignatureScheme<Param381>>;
    type VoteTokenType = StaticVoteToken<Self::SignatureKey>;
    type Transaction = SDemoTransaction;
    type ElectionConfigType = StaticElectionConfig;
    type StateType = SDemoState;
}

#[derive(Clone, Debug, Deserialize, Serialize)]
struct SequencingMemoryImpl {}

type StaticMembership = StaticCommittee<SequencingTestTypes, SequencingLeaf<SequencingTestTypes>>;

type StaticDAComm = MemoryCommChannel<
    SequencingTestTypes,
    SequencingMemoryImpl,
    DAProposal<SequencingTestTypes>,
    DAVote<SequencingTestTypes, SequencingLeaf<SequencingTestTypes>>,
    StaticMembership,
>;

type StaticQuroumComm = MemoryCommChannel<
    SequencingTestTypes,
    SequencingMemoryImpl,
    QuorumProposal<SequencingTestTypes, SequencingLeaf<SequencingTestTypes>>,
    QuorumVote<SequencingTestTypes, SequencingLeaf<SequencingTestTypes>>,
    StaticMembership,
>;

impl NodeImplementation<SequencingTestTypes> for SequencingMemoryImpl {
    type Storage = MemoryStorage<SequencingTestTypes, SequencingLeaf<SequencingTestTypes>>;
    type Leaf = SequencingLeaf<SequencingTestTypes>;
    type Exchanges = SequencingExchanges<
        SequencingTestTypes,
<<<<<<< HEAD
=======
        Self::Leaf,
        QuorumProposal<SequencingTestTypes, SequencingLeaf<SequencingTestTypes>>,
        StaticMembership,
        StaticQuroumComm,
        Message<SequencingTestTypes, Self>,
    >;
    type CommitteeExchange = CommitteeExchange<
        SequencingTestTypes,
        Self::Leaf,
        StaticMembership,
        StaticDAComm,
>>>>>>> ce2c67f1
        Message<SequencingTestTypes, Self>,
        QuorumExchange<
            SequencingTestTypes,
            Self::Leaf,
            CommitmentProposal<SequencingTestTypes, SequencingLeaf<SequencingTestTypes>>,
            StaticMembership,
            StaticQuroumComm,
            Message<SequencingTestTypes, Self>,
        >,
        CommitteeExchange<
            SequencingTestTypes,
            StaticMembership,
            StaticDAComm,
            Message<SequencingTestTypes, Self>,
        >,
    >;
    type ConsensusMessage = SequencingMessage<SequencingTestTypes, Self>;
}

// Test the memory network with sequencing consensus.
#[cfg_attr(
    feature = "tokio-executor",
    tokio::test(flavor = "multi_thread", worker_threads = 2)
)]
#[cfg_attr(feature = "async-std-executor", async_std::test)]
#[instrument]
async fn sequencing_memory_network_test() {
    let builder = TestBuilder::default_multiple_rounds();

    builder
        .build::<SequencingTestTypes, SequencingMemoryImpl>()
        .launch()
        .run_test()
        .await
        .unwrap();
}

#[derive(Clone, Debug, Deserialize, Serialize)]
struct SequencingLibP2PImpl {}

type StaticDACommP2p = Libp2pCommChannel<
    SequencingTestTypes,
    SequencingLibP2PImpl,
    DAProposal<SequencingTestTypes>,
    DAVote<SequencingTestTypes, SequencingLeaf<SequencingTestTypes>>,
    StaticMembership,
>;

type StaticQuroumCommP2p = Libp2pCommChannel<
    SequencingTestTypes,
    SequencingLibP2PImpl,
    QuorumProposal<SequencingTestTypes, SequencingLeaf<SequencingTestTypes>>,
    QuorumVote<SequencingTestTypes, SequencingLeaf<SequencingTestTypes>>,
    StaticMembership,
>;

impl NodeImplementation<SequencingTestTypes> for SequencingLibP2PImpl {
    type Storage = MemoryStorage<SequencingTestTypes, SequencingLeaf<SequencingTestTypes>>;
    type Leaf = SequencingLeaf<SequencingTestTypes>;
<<<<<<< HEAD
    type Exchanges = SequencingExchanges<
=======
    type QuorumExchange = QuorumExchange<
        SequencingTestTypes,
        Self::Leaf,
        QuorumProposal<SequencingTestTypes, SequencingLeaf<SequencingTestTypes>>,
        StaticMembership,
        StaticQuroumCommP2p,
        Message<SequencingTestTypes, Self>,
    >;
    type CommitteeExchange = CommitteeExchange<
>>>>>>> ce2c67f1
        SequencingTestTypes,
        Message<SequencingTestTypes, Self>,
        QuorumExchange<
            SequencingTestTypes,
            Self::Leaf,
            CommitmentProposal<SequencingTestTypes, SequencingLeaf<SequencingTestTypes>>,
            StaticMembership,
            StaticQuroumCommP2p,
            Message<SequencingTestTypes, Self>,
        >,
        CommitteeExchange<
            SequencingTestTypes,
            StaticMembership,
            StaticDACommP2p,
            Message<SequencingTestTypes, Self>,
        >,
    >;
    type ConsensusMessage = SequencingMessage<SequencingTestTypes, Self>;
}

// Test the libp2p network with sequencing consensus.
#[cfg_attr(
    feature = "tokio-executor",
    tokio::test(flavor = "multi_thread", worker_threads = 2)
)]
#[cfg_attr(feature = "async-std-executor", async_std::test)]
#[instrument]
async fn sequencing_libp2p_test() {
    let builder = TestBuilder::default_multiple_rounds();

    builder
        .build::<SequencingTestTypes, SequencingLibP2PImpl>()
        .launch()
        .run_test()
        .await
        .unwrap();
}

#[derive(Clone, Debug, Deserialize, Serialize)]
struct SequencingCentralImpl {}

type StaticDACommCentral = CentralizedCommChannel<
    SequencingTestTypes,
    SequencingCentralImpl,
    DAProposal<SequencingTestTypes>,
    DAVote<SequencingTestTypes, SequencingLeaf<SequencingTestTypes>>,
    StaticMembership,
>;

type StaticQuroumCommCentral = CentralizedCommChannel<
    SequencingTestTypes,
    SequencingCentralImpl,
    QuorumProposal<SequencingTestTypes, SequencingLeaf<SequencingTestTypes>>,
    QuorumVote<SequencingTestTypes, SequencingLeaf<SequencingTestTypes>>,
    StaticMembership,
>;

impl NodeImplementation<SequencingTestTypes> for SequencingCentralImpl {
    type Storage = MemoryStorage<SequencingTestTypes, SequencingLeaf<SequencingTestTypes>>;
    type Leaf = SequencingLeaf<SequencingTestTypes>;
<<<<<<< HEAD
    type Exchanges = SequencingExchanges<
=======
    type QuorumExchange = QuorumExchange<
        SequencingTestTypes,
        Self::Leaf,
        QuorumProposal<SequencingTestTypes, SequencingLeaf<SequencingTestTypes>>,
        StaticMembership,
        StaticQuroumCommCentral,
        Message<SequencingTestTypes, Self>,
    >;
    type CommitteeExchange = CommitteeExchange<
>>>>>>> ce2c67f1
        SequencingTestTypes,
        Message<SequencingTestTypes, Self>,
        QuorumExchange<
            SequencingTestTypes,
            Self::Leaf,
            CommitmentProposal<SequencingTestTypes, SequencingLeaf<SequencingTestTypes>>,
            StaticMembership,
            StaticQuroumCommCentral,
            Message<SequencingTestTypes, Self>,
        >,
        CommitteeExchange<
            SequencingTestTypes,
            StaticMembership,
            StaticDACommCentral,
            Message<SequencingTestTypes, Self>,
        >,
    >;
    type ConsensusMessage = SequencingMessage<SequencingTestTypes, Self>;
}

// Test the centralized server network with sequencing consensus.
#[cfg_attr(
    feature = "tokio-executor",
    tokio::test(flavor = "multi_thread", worker_threads = 2)
)]
#[cfg_attr(feature = "async-std-executor", async_std::test)]
#[instrument]
async fn sequencing_centralized_server_test() {
    let builder = TestBuilder::default_multiple_rounds();

    builder
        .build::<SequencingTestTypes, SequencingCentralImpl>()
        .launch()
        .run_test()
        .await
        .unwrap();
}<|MERGE_RESOLUTION|>--- conflicted
+++ resolved
@@ -13,14 +13,8 @@
     },
 };
 use hotshot_testing::test_builder::TestBuilder;
-<<<<<<< HEAD
 use hotshot_types::data::CommitmentProposal;
 use hotshot_types::message::{Message, SequencingMessage};
-=======
-use hotshot_types::data::QuorumProposal;
-use hotshot_types::message::Message;
-
->>>>>>> ce2c67f1
 use hotshot_types::vote::QuorumVote;
 use hotshot_types::{
     data::{DAProposal, SequencingLeaf, ViewNumber},
@@ -86,20 +80,6 @@
     type Leaf = SequencingLeaf<SequencingTestTypes>;
     type Exchanges = SequencingExchanges<
         SequencingTestTypes,
-<<<<<<< HEAD
-=======
-        Self::Leaf,
-        QuorumProposal<SequencingTestTypes, SequencingLeaf<SequencingTestTypes>>,
-        StaticMembership,
-        StaticQuroumComm,
-        Message<SequencingTestTypes, Self>,
-    >;
-    type CommitteeExchange = CommitteeExchange<
-        SequencingTestTypes,
-        Self::Leaf,
-        StaticMembership,
-        StaticDAComm,
->>>>>>> ce2c67f1
         Message<SequencingTestTypes, Self>,
         QuorumExchange<
             SequencingTestTypes,
@@ -159,19 +139,7 @@
 impl NodeImplementation<SequencingTestTypes> for SequencingLibP2PImpl {
     type Storage = MemoryStorage<SequencingTestTypes, SequencingLeaf<SequencingTestTypes>>;
     type Leaf = SequencingLeaf<SequencingTestTypes>;
-<<<<<<< HEAD
     type Exchanges = SequencingExchanges<
-=======
-    type QuorumExchange = QuorumExchange<
-        SequencingTestTypes,
-        Self::Leaf,
-        QuorumProposal<SequencingTestTypes, SequencingLeaf<SequencingTestTypes>>,
-        StaticMembership,
-        StaticQuroumCommP2p,
-        Message<SequencingTestTypes, Self>,
-    >;
-    type CommitteeExchange = CommitteeExchange<
->>>>>>> ce2c67f1
         SequencingTestTypes,
         Message<SequencingTestTypes, Self>,
         QuorumExchange<
@@ -232,19 +200,7 @@
 impl NodeImplementation<SequencingTestTypes> for SequencingCentralImpl {
     type Storage = MemoryStorage<SequencingTestTypes, SequencingLeaf<SequencingTestTypes>>;
     type Leaf = SequencingLeaf<SequencingTestTypes>;
-<<<<<<< HEAD
     type Exchanges = SequencingExchanges<
-=======
-    type QuorumExchange = QuorumExchange<
-        SequencingTestTypes,
-        Self::Leaf,
-        QuorumProposal<SequencingTestTypes, SequencingLeaf<SequencingTestTypes>>,
-        StaticMembership,
-        StaticQuroumCommCentral,
-        Message<SequencingTestTypes, Self>,
-    >;
-    type CommitteeExchange = CommitteeExchange<
->>>>>>> ce2c67f1
         SequencingTestTypes,
         Message<SequencingTestTypes, Self>,
         QuorumExchange<
