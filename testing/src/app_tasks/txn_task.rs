--- conflicted
+++ resolved
@@ -146,21 +146,12 @@
                                         let api = HotShotSequencingConsensusApi {
                                             inner: node.handle.hotshot.inner.clone(),
                                         };
-<<<<<<< HEAD
                                         let result = api.send_transaction(DataMessage::SubmitTransaction(txn.clone(), TYPES::Time::new(0)))
                                             .await;
 
                                         if result.is_err() {
                                             tracing::error!("Could not send transaction to web server");
                                         }
-=======
-                                        api.send_transaction(DataMessage::SubmitTransaction(
-                                            txn.clone(),
-                                            TYPES::Time::new(0),
-                                        ))
-                                        .await
-                                        .expect("Could not send transaction");
->>>>>>> 4aa7a97b
                                         return (None, state);
                                     }
                                 }
