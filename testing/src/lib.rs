//! Testing harness for the hotshot repository
//!
//! To build a test environment you can create a [`TestLauncher`] instance. This launcher can be configured to have a custom networking layer, initial state, etc.
//!
//! Calling `TestLauncher::launch()` will turn this launcher into a [`TestRunner`], which can be used to start and stop nodes, send transacstions, etc.
//!
//! Node that `TestLauncher::launch()` is only available if the given `NETWORK`, `STATE` and `STORAGE` are correct.

#![warn(missing_docs)]

/// test launcher infrastructure
pub mod launcher;
/// implementations of various networking models
pub mod network_reliability;
/// structs and infra to describe the tests to be written
pub mod test_description;
/// set of commonly used test types for our tests
pub mod test_types;

pub use self::launcher::TestLauncher;

use futures::future::LocalBoxFuture;
use hotshot::{
    traits::{NodeImplementation, TestableNodeImplementation},
    types::{HotShotHandle, SignatureKey},
    HotShot, HotShotError, HotShotInitializer, HotShotType, ViewRunner, H_256,
};
use hotshot_types::message::Message;
use hotshot_types::traits::node_implementation::QuorumNetwork;
use hotshot_types::traits::{
    election::ConsensusExchange,
    node_implementation::{ExchangesType, QuorumEx},
};
use hotshot_types::{
    data::LeafType,
    traits::{
        election::Membership, metrics::NoMetrics, node_implementation::NetworkType,
        node_implementation::NodeType,
    },
    HotShotConfig,
};
use rand::SeedableRng;
use snafu::Snafu;
use std::sync::Arc;
use std::{collections::HashMap, fmt::Debug};
use tracing::{debug, error, info, warn};
/// Wrapper for a function that takes a `node_id` and returns an instance of `T`.
pub type Generator<T> = Box<dyn Fn(u64) -> T + 'static>;

/// For now we only support a size of [`H_256`]. This can be changed in the future.
pub const N: usize = H_256;

/// Alias for `(Vec<S>, Vec<B>)`. Used in [`RoundResult`].
pub type StateAndBlock<S, B> = (Vec<S>, Vec<B>);

/// Wrapper Type for function that takes a `ConnectedNetwork` and returns a `CommunicationChannel`
pub type NetworkGenerator<TYPES, I, T> = Box<dyn Fn(Arc<NetworkType<TYPES, I>>) -> T + 'static>;
/// Result of running a round of consensus
#[derive(Debug)]
// TODO do we need static here
pub struct RoundResult<TYPES: NodeType, LEAF: LeafType<NodeType = TYPES>> {
    /// Transactions that were submitted
    pub txns: Vec<TYPES::Transaction>,
    /// Nodes that committed this round
    pub results: HashMap<u64, StateAndBlock<LEAF::StateCommitmentType, LEAF::DeltasType>>,
    /// Nodes that failed to commit this round
    pub failures: HashMap<u64, HotShotError<TYPES>>,
}

/// Type of function used for checking results after running a view of consensus
pub type RoundPostSafetyCheck<TYPES, I> = Box<
    dyn FnOnce(
        &TestRunner<TYPES, I>,
        RoundResult<TYPES, <I as NodeImplementation<TYPES>>::Leaf>,
    ) -> LocalBoxFuture<Result<(), ConsensusRoundError>>,
>;

/// Type of function used for configuring a round of consensus
pub type RoundSetup<TYPES, TRANS, I> =
    Box<dyn FnOnce(&mut TestRunner<TYPES, I>) -> LocalBoxFuture<Vec<TRANS>>>;

/// Type of function used for checking safety before beginnning consensus
pub type RoundPreSafetyCheck<TYPES, I> =
    Box<dyn FnOnce(&TestRunner<TYPES, I>) -> LocalBoxFuture<Result<(), ConsensusRoundError>>>;

/// functions to run a round of consensus
/// the control flow is: (1) pre safety check, (2) setup round, (3) post safety check
pub struct Round<TYPES: NodeType, I: TestableNodeImplementation<TYPES::ConsensusType, TYPES>> {
    /// Safety check before round is set up and run
    /// to ensure consistent state
    pub safety_check_pre: Option<RoundPreSafetyCheck<TYPES, I>>,

    /// Round set up
    pub setup_round: Option<RoundSetup<TYPES, TYPES::Transaction, I>>,

    /// Safety check after round is complete
    pub safety_check_post: Option<RoundPostSafetyCheck<TYPES, I>>,
}

impl<TYPES: NodeType, I: TestableNodeImplementation<TYPES::ConsensusType, TYPES>> Default
    for Round<TYPES, I>
{
    fn default() -> Self {
        Self {
            safety_check_post: None,
            setup_round: None,
            safety_check_pre: None,
        }
    }
}

/// The runner of a test network
/// spin up and down nodes, execute rounds
<<<<<<< HEAD
pub struct TestRunner<TYPES: NodeType, I: TestableNodeImplementation<TYPES::ConsensusType, TYPES>> {
    quorum_network_generator: Generator<QuorumNetwork<TYPES, I>>,
    committee_network_generator: Generator<I::CommitteeNetwork>,
=======
pub struct TestRunner<TYPES: NodeType, I: TestableNodeImplementation<TYPES>> {
    network_generator: Generator<NetworkType<TYPES, I>>,
    quorum_network_generator: NetworkGenerator<TYPES, I, QuorumNetwork<TYPES, I>>,
    committee_network_generator: NetworkGenerator<TYPES, I, CommitteeNetwork<TYPES, I>>,
>>>>>>> 82cf03cc
    storage_generator: Generator<I::Storage>,
    default_node_config: HotShotConfig<TYPES::SignatureKey, TYPES::ElectionConfigType>,
    nodes: Vec<Node<TYPES, I>>,
    next_node_id: u64,
    rounds: Vec<Round<TYPES, I>>,
}

struct Node<TYPES: NodeType, I: TestableNodeImplementation<TYPES::ConsensusType, TYPES>> {
    pub node_id: u64,
    pub handle: HotShotHandle<TYPES, I>,
}

impl<TYPES: NodeType, I: TestableNodeImplementation<TYPES::ConsensusType, TYPES>>
    TestRunner<TYPES, I>
where
    HotShot<TYPES::ConsensusType, TYPES, I>: HotShotType<TYPES, I>,
{
    pub(self) fn new(launcher: TestLauncher<TYPES, I>) -> Self {
        Self {
            network_generator: launcher.network,
            quorum_network_generator: launcher.quorum_network,
            committee_network_generator: launcher.committee_network,
            storage_generator: launcher.storage,
            default_node_config: launcher.config,
            nodes: Vec::new(),
            next_node_id: 0,
            rounds: vec![],
        }
    }

    /// default setup for round
    pub fn default_before_round(_runner: &mut Self) -> Vec<TYPES::Transaction> {
        Vec::new()
    }
    /// default safety check
    pub fn default_safety_check(_runner: &Self, _results: RoundResult<TYPES, I::Leaf>) {}

    /// Add `count` nodes to the network. These will be spawned with the default node config and state
    pub async fn add_nodes(&mut self, count: usize) -> Vec<u64>
    where
        HotShot<TYPES::ConsensusType, TYPES, I>: ViewRunner<TYPES, I>,
        I::Exchanges: ExchangesType<
            TYPES::ConsensusType,
            TYPES,
            I::Leaf,
            Message<TYPES, I>,
            Networks = (QuorumNetwork<TYPES, I>, I::CommitteeNetwork),
        >,
    {
        let mut results = vec![];
        for _i in 0..count {
            let node_id = self.next_node_id;
            let network = Arc::new((self.network_generator)(node_id));
            let quorum_network = (self.quorum_network_generator)(network.clone());
            let committee_network = (self.committee_network_generator)(network);
            let storage = (self.storage_generator)(node_id);
            let config = self.default_node_config.clone();
            let initializer =
                HotShotInitializer::<TYPES, I::Leaf>::from_genesis(I::block_genesis()).unwrap();
            let node_id = self
                .add_node_with_config(
                    quorum_network,
                    committee_network,
                    storage,
                    initializer,
                    config,
                )
                .await;
            results.push(node_id);
        }

        results
    }

    /// replace round list
    #[allow(clippy::type_complexity)]
    pub fn with_rounds(&mut self, rounds: Vec<Round<TYPES, I>>) {
        self.rounds = rounds;
        // we call pop, so reverse the array such that first element is on top
        self.rounds.reverse();
    }

    /// Get the next node id that would be used for `add_node_with_config`
    pub fn next_node_id(&self) -> u64 {
        self.next_node_id
    }

    /// Add a node with the given config. This can be used to fine tweak the settings of this particular node. The internal `next_node_id` will be incremented after calling this function.
    ///
    /// For a simpler way to add nodes to this runner, see `add_nodes`
    pub async fn add_node_with_config(
        &mut self,
        quorum_network: QuorumNetwork<TYPES, I>,
        committee_network: I::CommitteeNetwork,
        storage: I::Storage,
        initializer: HotShotInitializer<TYPES, I::Leaf>,
        config: HotShotConfig<TYPES::SignatureKey, TYPES::ElectionConfigType>,
    ) -> u64
    where
        HotShot<TYPES::ConsensusType, TYPES, I>: ViewRunner<TYPES, I>,
        I::Exchanges: ExchangesType<
            TYPES::ConsensusType,
            TYPES,
            I::Leaf,
            Message<TYPES, I>,
            Networks = (QuorumNetwork<TYPES, I>, I::CommitteeNetwork),
        >,
    {
        let node_id = self.next_node_id;
        self.next_node_id += 1;

        let known_nodes = config.known_nodes.clone();
        let private_key = I::generate_test_key(node_id);
        let public_key = TYPES::SignatureKey::from_private(&private_key);
        let encryption_key = jf_primitives::aead::KeyPair::generate(
            &mut rand_chacha::ChaChaRng::from_seed([0u8; 32]),
        );
        let election_config = config.election_config.clone().unwrap_or_else(|| {
            <QuorumEx<TYPES, I> as ConsensusExchange<
                TYPES,
                Message<TYPES, I>,
            >>::Membership::default_election_config(config.total_nodes.get() as u64)
        });
<<<<<<< HEAD

        let exchanges = I::Exchanges::create(
=======
        let quorum_exchange = I::QuorumExchange::create(
            known_nodes.clone(),
            election_config.clone(),
            quorum_network,
            public_key.clone(),
            private_key.clone(),
            encryption_key.clone(),
        );
        let committee_exchange = I::CommitteeExchange::create(
>>>>>>> 82cf03cc
            known_nodes,
            election_config,
            (quorum_network, committee_network),
            public_key.clone(),
            private_key.clone(),
            encryption_key.clone(),
        );
        let handle = HotShot::init(
            public_key,
            private_key,
            node_id,
            config,
            storage,
            exchanges,
            initializer,
            NoMetrics::boxed(),
        )
        .await
        .expect("Could not init hotshot");
        self.nodes.push(Node { handle, node_id });
        node_id
    }

    /// Iterate over the [`HotShotHandle`] nodes in this runner.
    pub fn nodes(&self) -> impl Iterator<Item = &HotShotHandle<TYPES, I>> + '_ {
        self.nodes.iter().map(|node| &node.handle)
    }

    /// repeatedly executes consensus until either:
    /// * `self.fail_threshold` rounds fail
    /// * `self.num_succeeds` rounds are successful
    /// (for a definition of success defined by safety checks)
    pub async fn execute_rounds(
        &mut self,
        num_success: u64,
        fail_threshold: u64,
    ) -> Result<(), ConsensusTestError> {
        let mut num_fails = 0;
        for i in 0..(num_success + fail_threshold) {
            if let Err(e) = self.execute_round().await {
                num_fails += 1;
                error!("failed round {:?} of consensus with error: {:?}", i, e);
                if num_fails > fail_threshold {
                    error!("returning error");
                    return Err(ConsensusTestError::TooManyFailures);
                }
            }
        }
        Ok(())
    }

    /// Execute a single round of consensus
    /// This consists of the following steps:
    /// - checking the state of the hotshot
    /// - setting up the round (ex: submitting txns) or spinning up or down nodes
    /// - checking safety conditions to ensure that the round executed as expected
    pub async fn execute_round(&mut self) -> Result<(), ConsensusRoundError> {
        if let Some(round) = self.rounds.pop() {
            if let Some(safety_check_pre) = round.safety_check_pre {
                safety_check_pre(self).await?;
            }

            let txns = if let Some(setup_fn) = round.setup_round {
                setup_fn(self).await
            } else {
                vec![]
            };
            let results = self.run_one_round(txns).await;
            if let Option::Some(safety_check_post) = round.safety_check_post {
                safety_check_post(self, results).await?;
            }
        }
        Ok(())
    }

    /// Internal function that unpauses hotshots and waits for round to complete,
    /// returns a `RoundResult` upon successful completion, indicating what (if anything) was
    /// committed
    async fn run_one_round(
        &mut self,
        txns: Vec<TYPES::Transaction>,
    ) -> RoundResult<TYPES, I::Leaf> {
        let mut results = HashMap::new();

        info!("EXECUTOR: running one round");
        for handle in self.nodes() {
            handle.start_one_round().await;
        }
        info!("EXECUTOR: done running one round");
        let mut failures = HashMap::new();
        for node in &mut self.nodes {
            let result = node.handle.collect_round_events().await;
            info!(
                "EXECUTOR: collected node {:?} results: {:?}",
                node.node_id.clone(),
                result
            );
            match result {
                Ok((state, block)) => {
                    results.insert(node.node_id, (state, block));
                }
                Err(e) => {
                    failures.insert(node.node_id, e);
                }
            }
        }
        info!("All nodes reached decision");
        if !failures.is_empty() {
            error!(
                "Some failures this round. Failing nodes: {:?}. Successful nodes: {:?}",
                failures, results
            );
        }
        RoundResult {
            txns,
            results,
            failures,
        }
    }

    /// Gracefully shut down this system
    pub async fn shutdown_all(self) {
        for node in self.nodes {
            node.handle.shut_down().await;
        }
        debug!("All nodes should be shut down now.");
    }

    /// In-place shut down an individual node with id `node_id`
    /// # Errors
    /// returns [`ConsensusRoundError::NoSuchNode`] if the node idx is either
    /// - already shut down
    /// - does not exist
    pub async fn shutdown(&mut self, node_id: u64) -> Result<(), ConsensusRoundError> {
        let maybe_idx = self.nodes.iter().position(|n| n.node_id == node_id);
        if let Some(idx) = maybe_idx {
            let node = self.nodes.remove(idx);
            node.handle.shut_down().await;
            Ok(())
        } else {
            Err(ConsensusRoundError::NoSuchNode {
                node_ids: self.ids(),
                requested_id: node_id,
            })
        }
    }

    /// returns the requested handle specified by `id` if it exists
    /// else returns `None`
    pub fn get_handle(&self, id: u64) -> Option<HotShotHandle<TYPES, I>> {
        self.nodes.iter().find_map(|node| {
            if node.node_id == id {
                Some(node.handle.clone())
            } else {
                None
            }
        })
    }

    /// return curent node ids
    pub fn ids(&self) -> Vec<u64> {
        self.nodes.iter().map(|n| n.node_id).collect()
    }
}

impl<TYPES: NodeType, I: TestableNodeImplementation<TYPES::ConsensusType, TYPES>>
    TestRunner<TYPES, I>
{
    /// Will validate that all nodes are on exactly the same state.
    pub async fn validate_node_states(&self) {
        let mut leaves = Vec::<I::Leaf>::new();
        for node in self.nodes.iter() {
            let decide_leaf = node.handle.get_decided_leaf().await;
            leaves.push(decide_leaf);
        }

        let (first_leaf, remaining) = leaves.split_first().unwrap();
        // Hack, needs to be fixed: https://github.com/EspressoSystems/HotShot/issues/295
        // Sometimes 1 of the nodes is not in sync with the rest
        // For now we simply check if n-2 nodes match the first node
        let mut mismatch_count = 0;

        for (idx, leaf) in remaining.iter().enumerate() {
            if first_leaf != leaf {
                eprintln!("Leaf dump for {idx:?}");
                eprintln!("\texpected: {first_leaf:#?}");
                eprintln!("\tgot:      {leaf:#?}");
                eprintln!("Node {idx} storage state does not match the first node");
                mismatch_count += 1;
            }
        }

        if mismatch_count == 0 {
            info!("All nodes are on the same decided leaf.");
            return;
        } else if mismatch_count == 1 {
            // Hack, needs to be fixed: https://github.com/EspressoSystems/HotShot/issues/295
            warn!("One node mismatch, but accepting this anyway.");
            return;
        } else if mismatch_count == self.nodes.len() - 1 {
            // It's probably the first node that is out of sync, check the `remaining` nodes for equality
            let mut all_other_nodes_match = true;

            // not stable yet: https://github.com/rust-lang/rust/issues/75027
            // for [left, right] in remaining.array_windows::<2>() {
            for slice in remaining.windows(2) {
                let (left, right) = if let [left, right] = slice {
                    (left, right)
                } else {
                    unimplemented!()
                };
                if left == right {
                    all_other_nodes_match = false;
                }
            }

            if all_other_nodes_match {
                warn!("One node mismatch, but accepting this anyway");
                return;
            }
        }

        // We tried to recover from n-1 nodes not match, but failed
        // The `eprintln` above will be shown in the output, so we can simply panic
        panic!("Node states do not match");
    }
}

// FIXME make these return some sort of generic error.
// corresponding issue: <https://github.com/EspressoSystems/hotshot/issues/181>
impl<TYPES: NodeType, I: TestableNodeImplementation<TYPES::ConsensusType, TYPES>>
    TestRunner<TYPES, I>
{
    /// Add a random transaction to this runner.
    pub async fn add_random_transaction(
        &self,
        node_id: Option<usize>,
        rng: &mut dyn rand::RngCore,
    ) -> TYPES::Transaction {
        if self.nodes.is_empty() {
            panic!("Tried to add transaction, but no nodes have been added!");
        }

        use rand::seq::IteratorRandom;

        // we're assuming all nodes have the same leaf.
        // If they don't match, this is probably fine since
        // it should be caught by an assertion (and the txn will be rejected anyway)
        let leaf = self.nodes[0].handle.get_decided_leaf().await;

        let txn = I::leaf_create_random_transaction(&leaf, rng, 0);

        let node = if let Some(node_id) = node_id {
            self.nodes.get(node_id).unwrap()
        } else {
            // find a random handle to send this transaction from
            self.nodes.iter().choose(rng).unwrap()
        };

        node.handle
            .submit_transaction(txn.clone())
            .await
            .expect("Could not send transaction");
        txn
    }

    /// add `n` transactions
    /// TODO error handling to make sure entire set of transactions can be processed
    pub async fn add_random_transactions(
        &self,
        n: usize,
        rng: &mut dyn rand::RngCore,
    ) -> Option<Vec<TYPES::Transaction>> {
        let mut result = Vec::new();
        for _ in 0..n {
            result.push(self.add_random_transaction(None, rng).await);
        }
        Some(result)
    }
}

#[derive(Debug, Snafu)]
/// Error that is returned from [`TestRunner`] with methods related to transactions
pub enum TransactionError {
    /// There are no valid nodes online
    NoNodes,
    /// There are no valid balances available
    NoValidBalance,
    /// FIXME remove this entirely
    /// The requested node does not exist
    InvalidNode,
}

/// Overarchign errors encountered
/// when trying to reach consensus
#[derive(Debug, Snafu)]
#[snafu(visibility(pub))]
pub enum ConsensusRoundError {
    /// Safety condition failed
    SafetyFailed {
        /// description of error
        description: String,
    },
    /// No node exists
    NoSuchNode {
        /// the existing nodes
        node_ids: Vec<u64>,
        /// the node requested
        requested_id: u64,
    },

    /// View times out with any node as the leader.
    TimedOutWithoutAnyLeader,

    /// replicas timed out
    ReplicasTimedOut,

    /// States after a round of consensus is inconsistent.
    InconsistentAfterTxn,

    /// Unable to submit valid transaction
    TransactionError {
        /// source of error
        source: TransactionError,
    },
}

/// An overarching consensus test failure
#[derive(Debug, Snafu)]
#[snafu(visibility(pub))]
pub enum ConsensusTestError {
    /// Too many nodes failed
    TooManyFailures,
}<|MERGE_RESOLUTION|>--- conflicted
+++ resolved
@@ -111,16 +111,9 @@
 
 /// The runner of a test network
 /// spin up and down nodes, execute rounds
-<<<<<<< HEAD
 pub struct TestRunner<TYPES: NodeType, I: TestableNodeImplementation<TYPES::ConsensusType, TYPES>> {
     quorum_network_generator: Generator<QuorumNetwork<TYPES, I>>,
     committee_network_generator: Generator<I::CommitteeNetwork>,
-=======
-pub struct TestRunner<TYPES: NodeType, I: TestableNodeImplementation<TYPES>> {
-    network_generator: Generator<NetworkType<TYPES, I>>,
-    quorum_network_generator: NetworkGenerator<TYPES, I, QuorumNetwork<TYPES, I>>,
-    committee_network_generator: NetworkGenerator<TYPES, I, CommitteeNetwork<TYPES, I>>,
->>>>>>> 82cf03cc
     storage_generator: Generator<I::Storage>,
     default_node_config: HotShotConfig<TYPES::SignatureKey, TYPES::ElectionConfigType>,
     nodes: Vec<Node<TYPES, I>>,
@@ -244,20 +237,8 @@
                 Message<TYPES, I>,
             >>::Membership::default_election_config(config.total_nodes.get() as u64)
         });
-<<<<<<< HEAD
 
         let exchanges = I::Exchanges::create(
-=======
-        let quorum_exchange = I::QuorumExchange::create(
-            known_nodes.clone(),
-            election_config.clone(),
-            quorum_network,
-            public_key.clone(),
-            private_key.clone(),
-            encryption_key.clone(),
-        );
-        let committee_exchange = I::CommitteeExchange::create(
->>>>>>> 82cf03cc
             known_nodes,
             election_config,
             (quorum_network, committee_network),
