--- conflicted
+++ resolved
@@ -5,15 +5,14 @@
 use hotshot::{
     demos::sdemo::{SDemoBlock, SDemoState, SDemoTransaction},
     traits::{
-        election::{
-            static_committee::{StaticCommittee, StaticElectionConfig, StaticVoteToken},
-        },
+        election::static_committee::{StaticCommittee, StaticElectionConfig, StaticVoteToken},
         implementations::{
             Libp2pCommChannel, Libp2pNetwork, MemoryCommChannel, MemoryNetwork, MemoryStorage,
             WebCommChannel, WebServerNetwork, WebServerWithFallbackCommChannel,
         },
         NodeImplementation,
-    }, types::bn254::BN254Pub,
+    },
+    types::bn254::BN254Pub,
 };
 use hotshot_types::traits::election::ViewSyncExchange;
 use hotshot_types::vote::QuorumVote;
@@ -27,7 +26,6 @@
     },
     vote::DAVote,
 };
-<<<<<<< HEAD
 use hotshot_types::{
     message::{Message, SequencingMessage},
     traits::{
@@ -35,9 +33,6 @@
         node_implementation::TestableExchange,
     },
 };
-use jf_primitives::signatures::BLSSignatureScheme;
-=======
->>>>>>> 9cfbc915
 use serde::{Deserialize, Serialize};
 
 #[derive(
