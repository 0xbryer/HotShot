--- conflicted
+++ resolved
@@ -1,8 +1,4 @@
-<<<<<<< HEAD
 <mxfile host="Electron" modified="2024-02-05T20:09:52.185Z" agent="Mozilla/5.0 (Macintosh; Intel Mac OS X 10_15_7) AppleWebKit/537.36 (KHTML, like Gecko) draw.io/23.0.2 Chrome/120.0.6099.109 Electron/28.1.0 Safari/537.36" etag="lE31AmeO_O1ZliMXAanr" version="23.0.2" type="device" pages="11">
-=======
-<mxfile host="Electron" modified="2024-02-05T15:25:14.894Z" agent="Mozilla/5.0 (Macintosh; Intel Mac OS X 10_15_7) AppleWebKit/537.36 (KHTML, like Gecko) draw.io/23.0.2 Chrome/120.0.6099.109 Electron/28.1.0 Safari/537.36" etag="nIo8h6b5EHWWjPH-ddaY" version="23.0.2" type="device" pages="7">
->>>>>>> d5ad8ad5
   <diagram id="ADqwHOWVw94lml6pQkJ5" name="Template">
     <mxGraphModel dx="1242" dy="818" grid="1" gridSize="10" guides="1" tooltips="1" connect="1" arrows="1" fold="1" page="1" pageScale="1" pageWidth="850" pageHeight="1100" math="0" shadow="0">
       <root>
@@ -406,6 +402,7 @@
           <mxGeometry x="779.5" y="1180" width="120" height="60" as="geometry" />
         </mxCell>
         <mxCell id="KeJ-MgEJR0mc3nozKlLl-2" style="edgeStyle=orthogonalEdgeStyle;rounded=0;orthogonalLoop=1;jettySize=auto;html=1;" parent="1" source="bGltdMpPFPNPKB7S5yFq-11" target="KeJ-MgEJR0mc3nozKlLl-1" edge="1">
+        <mxCell id="KeJ-MgEJR0mc3nozKlLl-2" style="edgeStyle=orthogonalEdgeStyle;rounded=0;orthogonalLoop=1;jettySize=auto;html=1;" parent="1" source="bGltdMpPFPNPKB7S5yFq-11" target="KeJ-MgEJR0mc3nozKlLl-1" edge="1">
           <mxGeometry relative="1" as="geometry" />
         </mxCell>
         <mxCell id="bGltdMpPFPNPKB7S5yFq-15" style="edgeStyle=orthogonalEdgeStyle;rounded=0;orthogonalLoop=1;jettySize=auto;html=1;entryX=0.5;entryY=0;entryDx=0;entryDy=0;" parent="1" source="bGltdMpPFPNPKB7S5yFq-11" target="KNZv4TGAp9zdyb55509J-41" edge="1">
@@ -602,6 +599,7 @@
         <mxCell id="cKMBn_hYGvpmcsBPfW0e-1" value="Store proposal in state map" style="strokeWidth=2;html=1;shape=datastore;whiteSpace=wrap;labelPosition=center;verticalLabelPosition=middle;align=center;verticalAlign=top;fillColor=#ffe6cc;strokeColor=#d79b00;" parent="1" vertex="1">
           <mxGeometry x="95.5" y="2760" width="90" height="100" as="geometry" />
         </mxCell>
+        <mxCell id="KeJ-MgEJR0mc3nozKlLl-1" value="ViewSyncCommitCertRecv(certificate)" style="whiteSpace=wrap;html=1;fillColor=#d5e8d4;strokeColor=#82b366;rounded=1;arcSize=50;strokeWidth=2;" parent="1" vertex="1">
         <mxCell id="KeJ-MgEJR0mc3nozKlLl-1" value="ViewSyncCommitCertRecv(certificate)" style="whiteSpace=wrap;html=1;fillColor=#d5e8d4;strokeColor=#82b366;rounded=1;arcSize=50;strokeWidth=2;" parent="1" vertex="1">
           <mxGeometry x="734.5" y="1560" width="210" height="60" as="geometry" />
         </mxCell>
@@ -689,13 +687,8 @@
         <mxCell id="VFifYfWqReXg_bx0FKnx-2" style="edgeStyle=orthogonalEdgeStyle;rounded=0;orthogonalLoop=1;jettySize=auto;html=1;" edge="1" parent="1" source="4XAwg8-d-pzoQ1rgx3KM-48" target="VFifYfWqReXg_bx0FKnx-1">
           <mxGeometry relative="1" as="geometry" />
         </mxCell>
-<<<<<<< HEAD
         <mxCell id="4XAwg8-d-pzoQ1rgx3KM-48" value="Store DA proposal + VID commitment in state map; update latest_da_voted view to proposal view" style="strokeWidth=2;html=1;shape=datastore;whiteSpace=wrap;labelPosition=center;verticalLabelPosition=middle;align=center;verticalAlign=top;fillColor=#ffe6cc;strokeColor=#d79b00;" parent="1" vertex="1">
           <mxGeometry x="92.5" y="1440" width="115" height="140" as="geometry" />
-=======
-        <mxCell id="4XAwg8-d-pzoQ1rgx3KM-48" value="Store DA proposal + VID commitmentin our state map" style="strokeWidth=2;html=1;shape=datastore;whiteSpace=wrap;labelPosition=center;verticalLabelPosition=middle;align=center;verticalAlign=top;fillColor=#ffe6cc;strokeColor=#d79b00;" parent="1" vertex="1">
-          <mxGeometry x="105" y="1220" width="90" height="100" as="geometry" />
->>>>>>> d5ad8ad5
         </mxCell>
         <mxCell id="vJKDEQ1gt5N6olOfmioH-2" style="edgeStyle=orthogonalEdgeStyle;rounded=0;orthogonalLoop=1;jettySize=auto;html=1;" parent="1" source="4XAwg8-d-pzoQ1rgx3KM-50" target="vJKDEQ1gt5N6olOfmioH-1" edge="1">
           <mxGeometry relative="1" as="geometry" />
