--- conflicted
+++ resolved
@@ -266,355 +266,6 @@
     }
 }
 
-<<<<<<< HEAD
-impl<VRF, VRFHASHER, VRFPARAMS> VRFStakeTable<VRF, VRFHASHER, VRFPARAMS> {
-    /// get total stake
-    #[must_use]
-    pub fn get_all_stake(&self) -> NonZeroU64 {
-        self.total_stake
-    }
-}
-
-impl<VRF, VRFHASHER, VRFPARAMS> VRFStakeTable<VRF, VRFHASHER, VRFPARAMS>
-where
-    VRF: Vrf<VRFHASHER, VRFPARAMS>,
-    VRFPARAMS: Bls12Parameters,
-    <VRFPARAMS as Bls12Parameters>::G1Parameters: SWHashToGroup,
-    VRF::PublicKey: Clone,
-{
-    /// get total stake
-    /// # Panics
-    /// If converting non-zero stake into `NonZeroU64` fails
-    pub fn get_stake<SIGSCHEME>(&self, pk: &JfPubKey<SIGSCHEME>) -> Option<NonZeroU64>
-    where
-        SIGSCHEME: SignatureScheme<
-            VerificationKey = VRF::PublicKey,
-            PublicParameter = (),
-            MessageUnit = u8,
-        >,
-        SIGSCHEME::VerificationKey: Clone + Serialize + for<'a> Deserialize<'a> + Sync + Send,
-        SIGSCHEME::SigningKey: Clone + Serialize + for<'a> Deserialize<'a> + Sync + Send,
-        SIGSCHEME::Signature: Clone + Serialize + for<'a> Deserialize<'a> + Sync + Send,
-    {
-        let encoded = pk.to_bytes();
-        let stake = self.mapping.get(&encoded).map(|val| val.get());
-        stake.and_then(NonZeroU64::new)
-    }
-}
-
-/// the vrf implementation
-#[derive(Derivative)]
-#[derivative(Debug, Eq, PartialEq)]
-pub struct VrfImpl<TYPES, LEAF: LeafType<NodeType = TYPES>, SIGSCHEME, VRF, VRFHASHER, VRFPARAMS>
-where
-    VRF: Vrf<VRFHASHER, VRFPARAMS> + Sync + Send,
-    TYPES: NodeType,
-{
-    /// the stake table
-    #[derivative(Debug = "ignore", PartialEq = "ignore")]
-    stake_table: VRFStakeTable<VRF, VRFHASHER, VRFPARAMS>,
-    /// the proof params
-    #[derivative(Debug = "ignore", PartialEq = "ignore")]
-    proof_parameters: VRF::PublicParameter,
-    /// the rng
-    #[derivative(PartialEq = "ignore")]
-    prng: std::sync::Arc<std::sync::Mutex<rand_chacha::ChaChaRng>>,
-    /// the committee parameter
-    sortition_parameter: NonZeroU64,
-    /// the chain commitment seed
-    chain_seed: [u8; 32],
-    /// pdf cache
-    #[derivative(PartialEq = "ignore")]
-    _sortition_cache: std::sync::Arc<std::sync::Mutex<HashMap<BinomialQuery, Ratio<BigUint>>>>,
-
-    /// phantom data
-    _pd: PhantomData<(TYPES, LEAF, SIGSCHEME, VRF, VRFHASHER, VRFPARAMS)>,
-}
-
-impl<TYPES, LEAF: LeafType<NodeType = TYPES>, SIGSCHEME, VRF, VRFHASHER, VRFPARAMS> Clone
-    for VrfImpl<TYPES, LEAF, SIGSCHEME, VRF, VRFHASHER, VRFPARAMS>
-where
-    VRF: Vrf<VRFHASHER, VRFPARAMS, PublicParameter = ()> + Sync + Send,
-    TYPES: NodeType,
-{
-    fn clone(&self) -> Self {
-        Self {
-            stake_table: self.stake_table.clone(),
-            proof_parameters: (),
-            prng: self.prng.clone(),
-            sortition_parameter: self.sortition_parameter,
-            chain_seed: self.chain_seed,
-            _sortition_cache: Arc::default(),
-            _pd: PhantomData,
-        }
-    }
-}
-
-/// TODO doc me
-#[derive(Serialize, Deserialize, Clone)]
-pub struct VRFVoteToken<PUBKEY, PROOF> {
-    /// The public key assocaited with this token
-    pub pub_key: PUBKEY,
-    /// The list of signatures
-    pub proof: PROOF,
-    /// The number of signatures that are valid
-    /// TODO (ct) this should be the sorition outbput
-    pub count: NonZeroU64,
-}
-
-impl<PUBKEY, PROOF> Hash for VRFVoteToken<PUBKEY, PROOF>
-where
-    PUBKEY: serde::Serialize,
-    PROOF: serde::Serialize,
-{
-    fn hash<H: std::hash::Hasher>(&self, state: &mut H) {
-        bincode_opts().serialize(&self.pub_key).unwrap().hash(state);
-        bincode_opts().serialize(&self.proof).unwrap().hash(state);
-        self.count.hash(state);
-    }
-}
-
-impl<PUBKEY, PROOF> Debug for VRFVoteToken<PUBKEY, PROOF> {
-    fn fmt(&self, f: &mut std::fmt::Formatter<'_>) -> std::fmt::Result {
-        f.debug_struct("VRFVoteToken")
-            .field("pub_key", &std::any::type_name::<PUBKEY>())
-            .field("proof", &std::any::type_name::<PROOF>())
-            .field("count", &self.count)
-            .finish()
-    }
-}
-
-impl<PUBKEY, PROOF> PartialEq for VRFVoteToken<PUBKEY, PROOF>
-where
-    PUBKEY: serde::Serialize,
-    PROOF: serde::Serialize,
-{
-    fn eq(&self, other: &Self) -> bool {
-        self.count == other.count
-            && bincode_opts().serialize(&self.pub_key).unwrap()
-                == bincode_opts().serialize(&other.pub_key).unwrap()
-            && bincode_opts().serialize(&self.proof).unwrap()
-                == bincode_opts().serialize(&other.proof).unwrap()
-    }
-}
-
-impl<PUBKEY, PROOF> Eq for VRFVoteToken<PUBKEY, PROOF>
-where
-    PUBKEY: serde::Serialize,
-    PROOF: serde::Serialize,
-{
-}
-
-impl<PUBKEY, PROOF> VoteToken for VRFVoteToken<PUBKEY, PROOF>
-where
-    PUBKEY: Clone + Serialize + for<'de> Deserialize<'de> + Send + Sync + 'static,
-    PROOF: Clone + Serialize + for<'de> Deserialize<'de> + Send + Sync + 'static,
-{
-    fn vote_count(&self) -> NonZeroU64 {
-        self.count
-    }
-}
-
-impl<PUBKEY, PROOF> Committable for VRFVoteToken<PUBKEY, PROOF>
-where
-    PUBKEY: serde::Serialize,
-    PROOF: serde::Serialize,
-{
-    fn commit(&self) -> Commitment<Self> {
-        RawCommitmentBuilder::new(std::any::type_name::<Self>())
-            .u64(self.count.get())
-            .var_size_bytes(bincode_opts().serialize(&self.pub_key).unwrap().as_slice())
-            .var_size_bytes(bincode_opts().serialize(&self.proof).unwrap().as_slice())
-            .finalize()
-    }
-
-    fn tag() -> String {
-        tag::VRF_VOTE_TOKEN.to_string()
-    }
-}
-
-// KEY is VRFPubKey
-impl<VRFHASHER, VRFPARAMS, VRF, SIGSCHEME, TYPES, LEAF: LeafType<NodeType = TYPES>>
-    Membership<TYPES> for VrfImpl<TYPES, LEAF, SIGSCHEME, VRF, VRFHASHER, VRFPARAMS>
-where
-    SIGSCHEME: SignatureScheme<PublicParameter = (), MessageUnit = u8> + Sync + Send + 'static,
-    SIGSCHEME::VerificationKey: Clone + Serialize + for<'a> Deserialize<'a> + Sync + Send,
-    SIGSCHEME::SigningKey: Clone + Serialize + for<'a> Deserialize<'a> + Sync + Send,
-    SIGSCHEME::Signature: Clone + Serialize + for<'a> Deserialize<'a> + Sync + Send,
-    VRF: Vrf<
-            VRFHASHER,
-            VRFPARAMS,
-            PublicParameter = (),
-            Input = [u8; 32],
-            Output = [u8; 32],
-            PublicKey = SIGSCHEME::VerificationKey,
-            SecretKey = SIGSCHEME::SigningKey,
-        > + Sync
-        + Send
-        + 'static,
-    VRF::Proof: Clone + Sync + Send + Serialize + for<'a> Deserialize<'a>,
-    VRF::PublicParameter: Sync + Send,
-    VRFHASHER: digest::Digest + Clone + Sync + Send + 'static,
-    VRFPARAMS: Sync + Send + Bls12Parameters,
-    <VRFPARAMS as Bls12Parameters>::G1Parameters: SWHashToGroup,
-    TYPES: NodeType<
-        VoteTokenType = VRFVoteToken<VRF::PublicKey, VRF::Proof>,
-        ElectionConfigType = VRFStakeTableConfig,
-        SignatureKey = JfPubKey<SIGSCHEME>,
-    >,
-{
-    // pubkey -> unit of stake
-    type StakeTable = VRFStakeTable<VRF, VRFHASHER, VRFPARAMS>;
-
-    // FIXED STAKE
-    // just return the state
-    fn get_stake_table(
-        &self,
-        _view_number: TYPES::Time,
-        _state: &TYPES::StateType,
-    ) -> Self::StakeTable {
-        self.stake_table.clone()
-    }
-
-    fn get_leader(&self, view_number: TYPES::Time) -> JfPubKey<SIGSCHEME> {
-        // TODO fst2 (ct) this is round robin, we should make this dependent on
-        // the VRF + some source of randomness
-
-        // TODO for now do by stake table of how much stake each
-        // participant has
-        let mapping = &self.stake_table.mapping;
-        let index = ((*view_number) as usize) % mapping.len();
-        let encoded = mapping.keys().nth(index).unwrap();
-        SignatureKey::from_bytes(encoded).unwrap()
-    }
-
-    // what this is doing:
-    // -
-    fn make_vote_token(
-        // TODO see if we can make this take &mut self
-        // because we're using a mutable prng
-        &self,
-        view_number: TYPES::Time,
-        private_key: &(SIGSCHEME::SigningKey, SIGSCHEME::VerificationKey),
-    ) -> Result<Option<TYPES::VoteTokenType>, ElectionError> {
-        let pub_key = JfPubKey::<SIGSCHEME>::from_native(private_key.1.clone());
-        let Some(replicas_stake) = self.stake_table.get_stake(&pub_key) else { return Ok(None) };
-
-        let view_seed = generate_view_seed::<TYPES, VRFHASHER>(view_number, &self.chain_seed);
-
-        let proof = Self::internal_get_vrf_proof(
-            &private_key.0,
-            &self.proof_parameters,
-            &mut self.prng.lock().unwrap(),
-            &view_seed,
-        )?;
-
-        let selected_stake = Self::internal_get_sortition_for_proof(
-            &self.proof_parameters,
-            &proof,
-            self.stake_table.get_all_stake(),
-            replicas_stake,
-            self.sortition_parameter,
-        );
-
-        match selected_stake {
-            Some(count) => {
-                // TODO (ct) this can fail, return Result::Err
-                let proof = VRF::prove(
-                    &self.proof_parameters,
-                    &private_key.0,
-                    &view_seed,
-                    &mut *self.prng.lock().unwrap(),
-                )
-                .unwrap();
-
-                Ok(Some(VRFVoteToken {
-                    pub_key: private_key.1.clone(),
-                    proof,
-                    count,
-                }))
-            }
-            None => Ok(None),
-        }
-    }
-
-    fn validate_vote_token(
-        &self,
-        view_number: TYPES::Time,
-        pub_key: JfPubKey<SIGSCHEME>,
-        token: Checked<TYPES::VoteTokenType>,
-    ) -> Result<Checked<TYPES::VoteTokenType>, ElectionError> {
-        match token {
-            Checked::Unchecked(token) => {
-                let stake: Option<NonZeroU64> = self.stake_table.get_stake(&pub_key);
-                let view_seed =
-                    generate_view_seed::<TYPES, VRFHASHER>(view_number, &self.chain_seed);
-                if let Some(stake) = stake {
-                    Self::internal_check_sortition(
-                        &pub_key.pk,
-                        &self.proof_parameters,
-                        &token.proof,
-                        self.stake_table.get_all_stake(),
-                        stake,
-                        self.sortition_parameter,
-                        token.count,
-                        &view_seed,
-                    )
-                    .map(|c| match c {
-                        Checked::Inval(_) => Checked::Inval(token),
-                        Checked::Valid(_) => Checked::Valid(token),
-                        Checked::Unchecked(_) => Checked::Unchecked(token),
-                    })
-                } else {
-                    // TODO better error
-                    Err(ElectionError::StubError)
-                }
-            }
-            already_checked => Ok(already_checked),
-        }
-    }
-
-    fn create_election(keys: Vec<JfPubKey<SIGSCHEME>>, config: TYPES::ElectionConfigType) -> Self {
-        // This all needs to be refactored. For one thing, having the stake table - even an initial
-        // stake table - hardcoded like this is flat-out broken. This is, obviously, an artifact
-        let genesis_seed = [0u8; 32];
-        VrfImpl::with_initial_stake(keys, &config, genesis_seed)
-    }
-
-    fn default_election_config(num_nodes: u64) -> TYPES::ElectionConfigType {
-        let mut stake = Vec::new();
-        let units_of_stake_per_node = NonZeroU64::new(100).unwrap();
-        for _ in 0..num_nodes {
-            stake.push(units_of_stake_per_node);
-        }
-        VRFStakeTableConfig {
-            sortition_parameter: NonZeroU64::new(SORTITION_PARAMETER).unwrap(),
-            distribution: stake,
-        }
-    }
-
-    fn success_threshold(&self) -> NonZeroU64 {
-        NonZeroU64::new(((u64::from(self.sortition_parameter) * 2) / 3) + 1).unwrap()
-    }
-
-    fn failure_threshold(&self) -> NonZeroU64 {
-        NonZeroU64::new(((u64::from(self.sortition_parameter)) / 3) + 1).unwrap()
-    }
-    /// TODO if we ever come back to using this, we'll need to change this
-    /// this stub is incorrect as it stands right now
-    fn get_committee(
-        &self,
-        _view_number: <TYPES as NodeType>::Time,
-    ) -> std::collections::BTreeSet<<TYPES as NodeType>::SignatureKey> {
-        self.stake_table
-            .mapping
-            .keys()
-            .clone()
-            .filter_map(<TYPES as NodeType>::SignatureKey::from_bytes)
-            .collect()
-    }
-}
-=======
 // impl<VRF, VRFHASHER, VRFPARAMS> VRFStakeTable<VRF, VRFHASHER, VRFPARAMS> {
 //     /// get total stake
 //     #[must_use]
@@ -768,7 +419,6 @@
 //             .var_size_bytes(bincode_opts().serialize(&self.proof).unwrap().as_slice())
 //             .finalize()
 //     }
->>>>>>> bced80a5
 
 //     fn tag() -> String {
 //         tag::VRF_VOTE_TOKEN.to_string()
