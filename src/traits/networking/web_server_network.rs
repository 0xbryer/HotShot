--- conflicted
+++ resolved
@@ -95,13 +95,13 @@
     ) -> Self {
         Self(network, PhantomData::default())
     }
-<<<<<<< HEAD
 
     /// Parses a message to find the appropriate endpoint
     /// Returns a `SendMsg` containing the endpoint
     fn parse_post_message(
         message: Message<TYPES, I>,
-    ) -> Result<SendMsg<Message<TYPES, I>>, WebServerNetworkError> {
+    ) -> Result<SendMsg<Message<TYPES, I>>,
+    WebServerNetworkError> {
         let view_number: TYPES::Time = message.get_view_number();
 
         let endpoint = match &message.kind {
@@ -134,8 +134,6 @@
         };
         Ok(network_msg)
     }
-=======
->>>>>>> 1da7a87d
 }
 
 /// The web server network state
