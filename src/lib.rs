#![warn(
    clippy::all,
    clippy::pedantic,
    rust_2018_idioms,
    missing_docs,
    clippy::missing_docs_in_private_items,
    clippy::panic
)]
#![allow(clippy::module_name_repetitions)]
// Temporary
#![allow(clippy::cast_possible_truncation)]
// Temporary, should be disabled after the completion of the NodeImplementation refactor
#![allow(clippy::type_complexity)]
//! Provides a generic rust implementation of the `HotShot` BFT protocol
//!
//! See the [protocol documentation](https://github.com/EspressoSystems/hotshot-spec) for a protocol description.

// Documentation module
#[cfg(feature = "docs")]
pub mod documentation;

/// Data availability support
// pub mod da;
/// Contains structures and functions for committee election
pub mod certificate;
#[cfg(any(feature = "demo"))]
pub mod demos;
/// Contains traits consumed by [`HotShot`]
pub mod traits;
/// Contains types used by the crate
pub mod types;

pub mod tasks;

use crate::{
    certificate::QuorumCertificate,
    tasks::{add_consensus_task, add_da_task, add_network_task, add_view_sync_task},
    traits::{NodeImplementation, Storage},
    types::{Event, SystemContextHandle},
};
use async_compatibility_layer::{
    art::{async_sleep, async_spawn, async_spawn_local},
    async_primitives::{broadcast::BroadcastSender, subscribable_rwlock::SubscribableRwLock},
    channel::{unbounded, UnboundedReceiver, UnboundedSender},
};
use async_lock::{Mutex, RwLock, RwLockUpgradableReadGuard, RwLockWriteGuard};
use async_trait::async_trait;
use bincode::Options;
use commit::{Commitment, Committable};
use custom_debug::Debug;
use hotshot_task::event_stream::ChannelStream;
use hotshot_task::event_stream::EventStream;
use hotshot_task::task::FilterEvent;
use hotshot_task::task_launcher::TaskRunner;
use hotshot_task_impls::events::SequencingHotShotEvent;
use hotshot_task_impls::network::NetworkTaskKind;
use hotshot_types::traits::node_implementation::SequencingExchanges;

use hotshot_consensus::{
    BlockStore, Consensus, ConsensusLeader, ConsensusMetrics, ConsensusNextLeader,
    ConsensusSharedApi, DALeader, DAMember, NextValidatingLeader, Replica, SequencingReplica,
    ValidatingLeader, View, ViewInner, ViewQueue,
};
<<<<<<< HEAD
use hotshot_task::global_registry::GlobalRegistry;
use hotshot_types::data::{DAProposal, DeltasType, SequencingLeaf, ViewNumber};
=======
use hotshot_types::data::QuorumProposal;
use hotshot_types::data::{DeltasType, SequencingLeaf};
use hotshot_types::traits::election::Membership;
>>>>>>> bced80a5
use hotshot_types::traits::network::CommunicationChannel;
use hotshot_types::{certificate::DACertificate, traits::election::Membership};
use hotshot_types::{
    certificate::ViewSyncCertificate,
    data::{LeafType, QuorumProposal, ValidatingLeaf, ValidatingProposal},
    error::StorageSnafu,
    message::{
        ConsensusMessageType, DataMessage, InternalTrigger, Message, MessageKind,
        ProcessedGeneralConsensusMessage, SequencingMessage, ValidatingMessage,
    },
    traits::{
        consensus_type::{
            sequencing_consensus::SequencingConsensus, validating_consensus::ValidatingConsensus,
            ConsensusType,
        },
        election::SignedCertificate,
        metrics::Metrics,
        network::NetworkError,
        node_implementation::{
            ChannelMaps, CommitteeEx, ExchangesType, NodeType, SendToTasks,
            SequencingExchangesType, SequencingQuorumEx, ValidatingExchangesType,
            ValidatingQuorumEx, ViewSyncEx,
        },
        signature_key::{EncodedSignature, SignatureKey},
        state::ConsensusTime,
        storage::StoredView,
        State,
    },
    vote::{ViewSyncData, ViewSyncVote, VoteType},
    HotShotConfig,
};
use hotshot_types::{data::ProposalType, traits::election::ConsensusExchange};

use nll::nll_todo::nll_todo;
use snafu::ResultExt;

use std::{
    collections::{BTreeMap, HashMap},
    marker::PhantomData,
    num::NonZeroUsize,
    sync::Arc,
    time::{Duration, Instant},
};
use tasks::GlobalEvent;
use tracing::{debug, error, info, instrument, trace, warn, Instrument};
// -- Rexports
// External
/// Reexport rand crate
pub use rand;
// Internal
/// Reexport error type
pub use hotshot_types::error::HotShotError;

/// Length, in bytes, of a 512 bit hash
pub const H_512: usize = 64;
/// Length, in bytes, of a 256 bit hash
pub const H_256: usize = 32;

/// Holds the state needed to participate in `HotShot` consensus
pub struct SystemContextInner<TYPES: NodeType, I: NodeImplementation<TYPES>> {
    /// The public key of this node
    public_key: TYPES::SignatureKey,

    /// The private key of this node
    private_key: <TYPES::SignatureKey as SignatureKey>::PrivateKey,

    /// Configuration items for this hotshot instance
    config: HotShotConfig<TYPES::SignatureKey, TYPES::ElectionConfigType>,

    /// Networking interface for this hotshot instance
    // networking: I::Networking,

    /// This `HotShot` instance's storage backend
    storage: I::Storage,

    /// This `HotShot` instance's way to interact with the nodes needed to form a quorum and/or DA certificate.
    pub exchanges: Arc<I::Exchanges>,

    /// Sender for [`Event`]s
    event_sender: RwLock<Option<BroadcastSender<Event<TYPES, I::Leaf>>>>,

    /// a reference to the metrics that the implementor is using.
    _metrics: Box<dyn Metrics>,

    /// Transactions
    /// (this is shared btwn hotshot and `Consensus`)
    transactions:
        Arc<SubscribableRwLock<HashMap<Commitment<TYPES::Transaction>, TYPES::Transaction>>>,

    /// The hotstuff implementation
    consensus: Arc<RwLock<Consensus<TYPES, I::Leaf>>>,

    /// Channels for sending/recv-ing proposals and votes for quorum and committee exchanges, the
    /// latter of which is only applicable for sequencing consensus.
    channel_maps: (ChannelMaps<TYPES, I>, Option<ChannelMaps<TYPES, I>>),

    /// for sending messages to network lookup task
    send_network_lookup: UnboundedSender<Option<TYPES::Time>>,

    /// for receiving messages in the network lookup task
    recv_network_lookup: Arc<Mutex<UnboundedReceiver<Option<TYPES::Time>>>>,

    // global_registry: GlobalRegistry,
    output_event_stream: ChannelStream<Event<TYPES, I::Leaf>>,
    // /// access to the internal event stream, in case we need to, say, shut something down
    internal_event_stream: ChannelStream<SequencingHotShotEvent<TYPES, I>>,

    /// uid for instrumentation
    id: u64,
}

/// Thread safe, shared view of a `HotShot`
// TODO Perhaps we can delete SystemContext since we only consume it in run_tasks()
#[derive(Clone)]
pub struct SystemContext<CONSENSUS: ConsensusType, TYPES: NodeType, I: NodeImplementation<TYPES>> {
    /// Handle to internal hotshot implementation
    pub inner: Arc<SystemContextInner<TYPES, I>>,

    /// Phantom data for consensus type
    _pd: PhantomData<CONSENSUS>,
}

impl<TYPES: NodeType, I: NodeImplementation<TYPES>> SystemContext<TYPES::ConsensusType, TYPES, I> {
    /// Creates a new hotshot with the given configuration options and sets it up with the given
    /// genesis block
    #[allow(clippy::too_many_arguments)]
    #[instrument(skip(private_key, storage, exchanges, initializer, metrics))]
    pub async fn new(
        public_key: TYPES::SignatureKey,
        private_key: <TYPES::SignatureKey as SignatureKey>::PrivateKey,
        nonce: u64,
        config: HotShotConfig<TYPES::SignatureKey, TYPES::ElectionConfigType>,
        storage: I::Storage,
        exchanges: I::Exchanges,
        initializer: HotShotInitializer<TYPES, I::Leaf>,
        metrics: Box<dyn Metrics>,
    ) -> Result<Self, HotShotError<TYPES>> {
        let global_registry = GlobalRegistry::new();

        info!("Creating a new hotshot");

        let consensus_metrics = Arc::new(ConsensusMetrics::new(
            &*metrics.subgroup("consensus".to_string()),
        ));
        let anchored_leaf = initializer.inner;

        // insert to storage
        storage
            .append(vec![anchored_leaf.clone().into()])
            .await
            .context(StorageSnafu)?;

        // insert genesis (or latest block) to state map
        let mut state_map = BTreeMap::default();
        state_map.insert(
            anchored_leaf.get_view_number(),
            View {
                view_inner: ViewInner::Leaf {
                    leaf: anchored_leaf.commit(),
                },
            },
        );

        let mut saved_leaves = HashMap::new();
        let mut saved_blocks = BlockStore::default();
        saved_leaves.insert(anchored_leaf.commit(), anchored_leaf.clone());
        if let Ok(block) = anchored_leaf.get_deltas().try_resolve() {
            saved_blocks.insert(block);
        }

        let start_view = anchored_leaf.get_view_number();

        let consensus = Consensus {
            state_map,
            cur_view: start_view,
            last_decided_view: anchored_leaf.get_view_number(),
            transactions: Arc::default(),
            saved_leaves,
            saved_blocks,
            // TODO this is incorrect
            // https://github.com/EspressoSystems/HotShot/issues/560
            locked_view: anchored_leaf.get_view_number(),
            high_qc: anchored_leaf.get_justify_qc(),
            metrics: consensus_metrics,
            invalid_qc: 0,
        };
        let consensus = Arc::new(RwLock::new(consensus));
        let txns = consensus.read().await.get_transactions();

        let (send_network_lookup, recv_network_lookup) = unbounded();
        let inner: Arc<SystemContextInner<TYPES, I>> = Arc::new(SystemContextInner {
            recv_network_lookup: Arc::new(Mutex::new(recv_network_lookup)),
            send_network_lookup,
            id: nonce,
            channel_maps: I::new_channel_maps(start_view),
            consensus,
            transactions: txns,
            public_key,
            private_key,
            config,
            // networking,
            storage,
            exchanges: Arc::new(exchanges),
            event_sender: RwLock::default(),
            _metrics: metrics,
            // global_registry,
            internal_event_stream: ChannelStream::new(),
            output_event_stream: ChannelStream::new(),
        });

        Ok(Self {
            inner,
            _pd: PhantomData,
        })
    }

    /// "Starts" consensus by sending a ViewChange event
    pub async fn start_consensus(&self) {
        self.inner
            .internal_event_stream
            .publish(SequencingHotShotEvent::ViewChange(ViewNumber::new(1)))
            .await;

        // ED This isn't ideal...
        // async_sleep(Duration::new(1, 0)).await;

        // self.inner
        //     .internal_event_stream
        //     .publish(SequencingHotShotEvent::QCFormed(
        //         QuorumCertificate::genesis(),
        //     ))
        //     .await;
    }

    /// Marks a given view number as timed out. This should be called a fixed period after a round is started.
    ///
    /// If the round has already ended then this function will essentially be a no-op. Otherwise `run_round` will return shortly after this function is called.
    /// # Panics
    /// Panics if the current view is not in the channel map
    #[instrument(
        skip_all,
        fields(id = self.inner.id, view = *current_view),
        name = "Timeout consensus tasks",
        level = "warn"
    )]
    pub async fn timeout_view(
        &self,
        current_view: TYPES::Time,
        send_replica: UnboundedSender<
            <I::ConsensusMessage as ConsensusMessageType<TYPES, I>>::ProcessedConsensusMessage,
        >,
        send_next_leader: Option<
            UnboundedSender<
                <I::ConsensusMessage as ConsensusMessageType<TYPES, I>>::ProcessedConsensusMessage,
            >,
        >,
    ) where
        <I::ConsensusMessage as ConsensusMessageType<TYPES, I>>::ProcessedConsensusMessage:
            From<ProcessedGeneralConsensusMessage<TYPES, I>>,
    {
        let msg = ProcessedGeneralConsensusMessage::<TYPES, I>::InternalTrigger(
            InternalTrigger::Timeout(current_view),
        );
        if let Some(chan) = send_next_leader {
            if chan.send(msg.clone().into()).await.is_err() {
                debug!("Error timing out next leader task");
            }
        };
        // NOTE this should always exist
        if send_replica.send(msg.into()).await.is_err() {
            debug!("Error timing out replica task");
        };
    }

    /// Publishes a transaction to the network
    ///
    /// # Errors
    ///
    /// Will generate an error if an underlying network error occurs
    #[instrument(skip(self), err)]
    pub async fn publish_transaction_async(
        &self,
        transaction: TYPES::Transaction,
    ) -> Result<(), HotShotError<TYPES>> {
        // Add the transaction to our own queue first
        trace!("Adding transaction to our own queue");
        // Wrap up a message
        // TODO place a view number here that makes sense
        // we haven't worked out how this will work yet
        let message = DataMessage::SubmitTransaction(transaction, TYPES::Time::new(0));

        let api = self.clone();
        async_spawn(async move {
            let _result = api.send_broadcast_message(message).await.is_err();
        });
        Ok(())
    }

    /// Returns a copy of the state
    ///
    /// # Panics
    ///
    /// Panics if internal state for consensus is inconsistent
    pub async fn get_state(&self) -> <I::Leaf as LeafType>::MaybeState {
        self.inner
            .consensus
            .read()
            .await
            .get_decided_leaf()
            .get_state()
    }

    /// Returns a copy of the consensus struct
    pub fn get_consensus(&self) -> Arc<RwLock<Consensus<TYPES, I::Leaf>>> {
        self.inner.consensus.clone()
    }

    /// Returns a copy of the last decided leaf
    /// # Panics
    /// Panics if internal state for consensus is inconsistent
    pub async fn get_decided_leaf(&self) -> I::Leaf {
        self.inner.consensus.read().await.get_decided_leaf()
    }

    /// Initializes a new hotshot and does the work of setting up all the background tasks
    ///
    /// Assumes networking implementation is already primed.
    ///
    /// Underlying `HotShot` instance starts out paused, and must be unpaused
    ///
    /// Upon encountering an unrecoverable error, such as a failure to send to a broadcast channel,
    /// the `HotShot` instance will log the error and shut down.
    ///
    /// # Errors
    ///
    /// Will return an error when the storage failed to insert the first `QuorumCertificate`
    #[allow(clippy::too_many_arguments)]
    pub async fn init(
        public_key: TYPES::SignatureKey,
        private_key: <TYPES::SignatureKey as SignatureKey>::PrivateKey,
        node_id: u64,
        config: HotShotConfig<TYPES::SignatureKey, TYPES::ElectionConfigType>,
        storage: I::Storage,
        exchanges: I::Exchanges,
        initializer: HotShotInitializer<TYPES, I::Leaf>,
        metrics: Box<dyn Metrics>,
    ) -> Result<SystemContextHandle<TYPES, I>, HotShotError<TYPES>>
    where
        SystemContext<TYPES::ConsensusType, TYPES, I>: ViewRunner<TYPES, I>,
        SystemContext<TYPES::ConsensusType, TYPES, I>: HotShotType<TYPES, I>,
    {
        // Save a clone of the storage for the handle
        let hotshot = Self::new(
            public_key,
            private_key,
            node_id,
            config,
            storage,
            exchanges,
            initializer,
            metrics,
        )
        .await?;
        let handle = hotshot.run_tasks().await;

        Ok(handle)
    }

    /// Send a broadcast message.
    ///
    /// This is an alias for `hotshot.inner.networking.broadcast_message(msg.into())`.
    ///
    /// # Errors
    ///
    /// Will return any errors that the underlying `broadcast_message` can return.
    pub async fn send_broadcast_message(
        &self,
        kind: impl Into<MessageKind<TYPES::ConsensusType, TYPES, I>>,
    ) -> std::result::Result<(), NetworkError> {
        let inner = self.inner.clone();
        let pk = self.inner.public_key.clone();
        let kind = kind.into();

        async_spawn_local(async move {
            if inner
                .exchanges
                .quorum_exchange()
                .network()
                .broadcast_message(
                    Message {
                        sender: pk,
                        kind,
                        _phantom: PhantomData,
                    },
                    // TODO this is morally wrong
                    &inner.exchanges.quorum_exchange().membership().clone(),
                )
                .await
                .is_err()
            {
                warn!("Failed to broadcast message");
            };
        });
        Ok(())
    }

    /// Send a direct message to a given recipient.
    ///
    /// This is an alias for `hotshot.inner.networking.message_node(msg.into(), recipient)`.
    ///
    /// # Errors
    ///
    /// Will return any errors that the underlying `message_node` can return.
    pub async fn send_direct_message(
        &self,
        kind: impl Into<MessageKind<TYPES::ConsensusType, TYPES, I>>,
        recipient: TYPES::SignatureKey,
    ) -> std::result::Result<(), NetworkError> {
        self.inner
            .exchanges
            .quorum_exchange()
            .network()
            .direct_message(
                Message {
                    sender: self.inner.public_key.clone(),
                    kind: kind.into(),
                    _phantom: PhantomData,
                },
                recipient,
            )
            .await?;
        Ok(())
    }

    /// return the timeout for a view for `self`
    #[must_use]
    pub fn get_next_view_timeout(&self) -> u64 {
        self.inner.config.next_view_timeout
    }

    /// given a view number and a upgradable read lock on a channel map, inserts entry into map if it
    /// doesn't exist, or creates entry. Then returns a clone of the entry
    pub async fn create_or_obtain_chan_from_read(
        view_num: TYPES::Time,
        channel_map: RwLockUpgradableReadGuard<'_, SendToTasks<TYPES, I>>,
    ) -> ViewQueue<TYPES, I> {
        // check if we have the entry
        // if we don't, insert
        if let Some(vq) = channel_map.channel_map.get(&view_num) {
            vq.clone()
        } else {
            let mut channel_map =
                RwLockUpgradableReadGuard::<'_, SendToTasks<TYPES, I>>::upgrade(channel_map).await;
            let new_view_queue = ViewQueue::default();
            let vq = new_view_queue.clone();
            // NOTE: the read lock is held until all other read locks are DROPPED and
            // the read lock may be turned into a write lock.
            // This means that the `channel_map` will not change. So we don't need
            // to check again to see if a channel was added

            channel_map.channel_map.insert(view_num, new_view_queue);
            vq
        }
    }

    /// given a view number and a write lock on a channel map, inserts entry into map if it
    /// doesn't exist, or creates entry. Then returns a clone of the entry
    #[allow(clippy::unused_async)] // async for API compatibility reasons
    pub async fn create_or_obtain_chan_from_write(
        view_num: TYPES::Time,
        mut channel_map: RwLockWriteGuard<'_, SendToTasks<TYPES, I>>,
    ) -> ViewQueue<TYPES, I> {
        channel_map.channel_map.entry(view_num).or_default().clone()
    }
}

/// [`HotShot`] implementations that depend on [`TYPES::ConsensusType`].
#[async_trait]
pub trait HotShotType<TYPES: NodeType, I: NodeImplementation<TYPES>> {
    /// Get the [`transactions`] field of [`HotShot`].
    fn transactions(
        &self,
    ) -> &Arc<SubscribableRwLock<HashMap<Commitment<TYPES::Transaction>, TYPES::Transaction>>>;

    /// Get the [`hotstuff`] field of [`HotShot`].
    fn consensus(&self) -> &Arc<RwLock<Consensus<TYPES, I::Leaf>>>;

    /// Spawn all tasks that operate on the given [`HotShot`].
    ///
    /// For a list of which tasks are being spawned, see this module's documentation.
    async fn run_tasks(self) -> SystemContextHandle<TYPES, I>;

    // decide which handler to call based on the message variant and `transmit_type`
    // async fn handle_message(&self, item: Message<TYPES, I>, transmit_type: TransmitType) {
    //     match (item.kind, transmit_type) {
    //         (MessageKind::Consensus(msg), TransmitType::Broadcast) => {
    //             self.handle_broadcast_consensus_message(msg, item.sender)
    //                 .await;
    //         }
    //         (MessageKind::Consensus(msg), TransmitType::Direct) => {
    //             self.handle_direct_consensus_message(msg, item.sender).await;
    //         }
    //         (MessageKind::Data(msg), TransmitType::Broadcast) => {
    //             self.handle_broadcast_data_message(msg, item.sender).await;
    //         }
    //         (MessageKind::Data(msg), TransmitType::Direct) => {
    //             self.handle_direct_data_message(msg, item.sender).await;
    //         }
    //         (MessageKind::_Unreachable(_), _) => unimplemented!(),
    //     };
    // }

    // Handle an incoming [`ConsensusMessage`] that was broadcasted on the network.
    // async fn handle_broadcast_consensus_message(
    //     &self,
    //     msg: I::ConsensusMessage,
    //     sender: TYPES::SignatureKey,
    // );

    // Handle an incoming [`ConsensusMessage`] directed at this node.
    // async fn handle_direct_consensus_message(
    //     &self,
    //     msg: I::ConsensusMessage,
    //     sender: TYPES::SignatureKey,
    // );

    // Handle an incoming [`DataMessage`] that was broadcasted on the network
    // async fn handle_broadcast_data_message(
    //     &self,
    //     msg: DataMessage<TYPES>,
    //     _sender: TYPES::SignatureKey,
    // ) {
    //     // TODO validate incoming broadcast message based on sender signature key
    //     match msg {
    //         DataMessage::SubmitTransaction(transaction, _view_number) => {
    //             let size = bincode_opts().serialized_size(&transaction).unwrap_or(0);
    //
    //             // The API contract requires the hash to be unique
    //             // so we can assume entry == incoming txn
    //             // even if eq not satisfied
    //             // so insert is an idempotent operation
    //             let mut new = false;
    //             self.transactions()
    //                 .modify(|txns| {
    //                     new = txns.insert(transaction.commit(), transaction).is_none();
    //                 })
    //                 .await;
    //
    //             if new {
    //                 // If this is a new transaction, update metrics.
    //                 let consensus = self.consensus().read().await;
    //                 consensus.metrics.outstanding_transactions.update(1);
    //                 consensus
    //                     .metrics
    //                     .outstanding_transactions_memory_size
    //                     .update(i64::try_from(size).unwrap_or_else(|e| {
    //                         warn!("Conversion failed: {e}. Using the max value.");
    //                         i64::MAX
    //                     }));
    //             }
    //         }
    //     }
    // }

    // Handle an incoming [`DataMessage`] that directed at this node
    // #[allow(clippy::unused_async)] // async for API compatibility reasons
    // async fn handle_direct_data_message(
    //     &self,
    //     msg: DataMessage<TYPES>,
    //     _sender: TYPES::SignatureKey,
    // ) {
    //     debug!(?msg, "Incoming direct data message");
    //     match msg {
    //         DataMessage::SubmitTransaction(_, _) => {
    //             // Log exceptional situation and proceed
    //             warn!(?msg, "Broadcast message received over direct channel");
    //         }
    //     }
    // }
}

#[async_trait]
impl<
        TYPES: NodeType<ConsensusType = ValidatingConsensus>,
        I: NodeImplementation<
            TYPES,
            Leaf = ValidatingLeaf<TYPES>,
            ConsensusMessage = ValidatingMessage<TYPES, I>,
        >,
    > HotShotType<TYPES, I> for SystemContext<ValidatingConsensus, TYPES, I>
where
    I::Exchanges: ValidatingExchangesType<TYPES, Message<TYPES, I>>,
    ValidatingQuorumEx<TYPES, I>: ConsensusExchange<
        TYPES,
        Message<TYPES, I>,
        Proposal = ValidatingProposal<TYPES, ValidatingLeaf<TYPES>>,
        Certificate = QuorumCertificate<TYPES, ValidatingLeaf<TYPES>>,
        Commitment = ValidatingLeaf<TYPES>,
    >,
{
    fn transactions(
        &self,
    ) -> &Arc<SubscribableRwLock<HashMap<Commitment<TYPES::Transaction>, TYPES::Transaction>>> {
        &self.inner.transactions
    }

    fn consensus(&self) -> &Arc<RwLock<Consensus<TYPES, I::Leaf>>> {
        &self.inner.consensus
    }

    async fn run_tasks(self) -> SystemContextHandle<TYPES, I> {
        // TODO (run_view) the refactored task adding functions don't work for the validating consensus yet.
        unimplemented!()
    }

    // #[instrument(
    //     skip(self),
    //     name = "Handle broadcast consensus message",
    //     level = "error"
    // )]
    // async fn handle_broadcast_consensus_message(
    //     &self,
    //     msg: ValidatingMessage<TYPES, I>,
    //     sender: TYPES::SignatureKey,
    // ) {
    //     let msg_time = msg.view_number();
    //
    //     match msg.0 {
    //         // this is ONLY intended for replica
    //         GeneralConsensusMessage::Proposal(_) => {
    //             let channel_map = self
    //                 .inner
    //                 .channel_maps
    //                 .0
    //                 .vote_channel
    //                 .upgradable_read()
    //                 .await;
    //
    //             // skip if the proposal is stale
    //             if msg_time < channel_map.cur_view {
    //                 warn!(
    //                     "Throwing away {} for view number: {:?}",
    //                     std::any::type_name::<Proposal<QuorumProposalType<TYPES, I>>>(),
    //                     msg_time
    //                 );
    //                 return;
    //             }
    //
    //             let chan: ViewQueue<TYPES, I> =
    //                 Self::create_or_obtain_chan_from_read(msg_time, channel_map).await;
    //
    //             if !chan.has_received_proposal.swap(true, Ordering::Relaxed)
    //                 && chan
    //                     .sender_chan
    //                     .send(ProcessedGeneralConsensusMessage::new(msg.0, sender))
    //                     .await
    //                     .is_err()
    //             {
    //                 warn!("Failed to send to next leader!");
    //             }
    //         }
    //         GeneralConsensusMessage::InternalTrigger(_) => {
    //             warn!("Received an internal trigger. This shouldn't be possible.");
    //         }
    //         GeneralConsensusMessage::Vote(_) => {
    //             warn!("Received a broadcast for a vote message. This shouldn't be possible.");
    //         }
    //         GeneralConsensusMessage::ViewSync(_) => todo!(),
    //     };
    // }

    // Handle an incoming [`ValidatingMessage`] directed at this node.
    //     #[instrument(skip(self), name = "Handle direct consensus message", level = "error")]
    //     async fn handle_direct_consensus_message(
    //         &self,
    //         msg: ValidatingMessage<TYPES, I>,
    //         sender: TYPES::SignatureKey,
    //     ) {
    //         // We can only recv from a replicas
    //         // replicas should only send votes or if they timed out, timeouts
    //         match msg {
    //             ValidatingMessage(
    //                 GeneralConsensusMessage::Proposal(_) | GeneralConsensusMessage::InternalTrigger(_),
    //             ) => {
    //                 warn!("Received a direct message for a proposal. This shouldn't be possible.");
    //             }
    //             // this is ONLY intended for next leader
    //             c @ ValidatingMessage(GeneralConsensusMessage::Vote(_)) => {
    //                 let msg_time = c.view_number();
    //
    //                 let channel_map = self
    //                     .inner
    //                     .channel_maps
    //                     .0
    //                     .proposal_channel
    //                     .upgradable_read()
    //                     .await;
    //
    //                 // check if
    //                 // - is in fact, actually is the next leader
    //                 // - the message is not stale
    //                 let is_leader = self
    //                     .inner
    //                     .clone()
    //                     .exchanges
    //                     .quorum_exchange()
    //                     .is_leader(msg_time + 1);
    //                 if !is_leader || msg_time < channel_map.cur_view {
    //                     warn!(
    //                         "Throwing away {} message for view number: {:?}",
    //                         std::any::type_name::<QuorumVote<TYPES, I::Leaf>>(),
    //                         msg_time
    //                     );
    //                     return;
    //                 }
    //
    //                 let chan = Self::create_or_obtain_chan_from_read(msg_time, channel_map).await;
    //
    //                 if chan
    //                     .sender_chan
    //                     .send(ProcessedGeneralConsensusMessage::new(c.0, sender))
    //                     .await
    //                     .is_err()
    //                 {
    //                     error!("Failed to send to next leader!");
    //                 }
    //             }
    //             ValidatingMessage(GeneralConsensusMessage::ViewSync(_)) => todo!(),
    //         }
    //     }
}

#[async_trait]
impl<
        TYPES: NodeType<ConsensusType = SequencingConsensus, Time = ViewNumber>,
        I: NodeImplementation<
            TYPES,
            Leaf = SequencingLeaf<TYPES>,
            ConsensusMessage = SequencingMessage<TYPES, I>,
        >,
        MEMBERSHIP: Membership<TYPES>,
    > HotShotType<TYPES, I> for SystemContext<SequencingConsensus, TYPES, I>
where
    I::Exchanges: SequencingExchangesType<TYPES, Message<TYPES, I>>,
    SequencingQuorumEx<TYPES, I>: ConsensusExchange<
            TYPES,
            Message<TYPES, I>,
            Proposal = QuorumProposal<TYPES, SequencingLeaf<TYPES>>,
            Certificate = QuorumCertificate<TYPES, SequencingLeaf<TYPES>>,
            Commitment = SequencingLeaf<TYPES>,
            Membership = MEMBERSHIP,
        > + 'static,
    CommitteeEx<TYPES, I>: ConsensusExchange<
            TYPES,
            Message<TYPES, I>,
            Proposal = DAProposal<TYPES>,
            Certificate = DACertificate<TYPES>,
            Commitment = TYPES::BlockType,
            Membership = MEMBERSHIP,
        > + 'static,
    ViewSyncEx<TYPES, I>: ConsensusExchange<
            TYPES,
            Message<TYPES, I>,
            Proposal = ViewSyncCertificate<TYPES>,
            Certificate = ViewSyncCertificate<TYPES>,
            Commitment = ViewSyncData<TYPES>,
            Membership = MEMBERSHIP,
        > + 'static,
{
    fn transactions(
        &self,
    ) -> &Arc<SubscribableRwLock<HashMap<Commitment<TYPES::Transaction>, TYPES::Transaction>>> {
        &self.inner.transactions
    }

    fn consensus(&self) -> &Arc<RwLock<Consensus<TYPES, I::Leaf>>> {
        &self.inner.consensus
    }

    async fn run_tasks(self) -> SystemContextHandle<TYPES, I> {
        // ED Need to set first first number to 1, or properly trigger the change upon start
        let task_runner = TaskRunner::new();
        let registry = task_runner.registry.clone();

        let output_event_stream = self.inner.output_event_stream.clone();
        let internal_event_stream = self.inner.internal_event_stream.clone();

        let quorum_exchange = self.inner.exchanges.quorum_exchange().clone();
        let committee_exchange = self.inner.exchanges.committee_exchange().clone();
        let view_sync_exchange = self.inner.exchanges.view_sync_exchange().clone();

        let handle = SystemContextHandle {
            registry,
            output_event_stream: output_event_stream.clone(),
            internal_event_stream: internal_event_stream.clone(),
            hotshot: self.clone(),
            storage: self.inner.storage.clone(),
        };

        // TODO (run_view) Restore the lines below after making all event types consistent.
        let task_runner = add_network_task(
            task_runner,
            internal_event_stream.clone(),
            quorum_exchange,
            NetworkTaskKind::Quorum,
            handle.clone(),
        )
        .await;
        let task_runner = add_network_task(
            task_runner,
            internal_event_stream.clone(),
            committee_exchange.clone(),
            NetworkTaskKind::Committee,
            handle.clone(),
        )
        .await;
        let task_runner = add_network_task(
            task_runner,
            internal_event_stream.clone(),
            view_sync_exchange.clone(),
            NetworkTaskKind::ViewSync,
            handle.clone(),
        )
        .await;
        let task_runner = add_consensus_task(
            task_runner,
            internal_event_stream.clone(),
            output_event_stream.clone(),
            handle.clone(),
        )
        .await;
        let task_runner = add_da_task(
            task_runner,
            internal_event_stream.clone(),
            committee_exchange.clone(),
            handle.clone(),
        )
        .await;
        let task_runner = add_view_sync_task::<TYPES, I>(
            task_runner,
            internal_event_stream.clone(),
            handle.clone(),
        )
        .await;
        async_spawn(async move {
            task_runner.launch().await;
        });

        handle

        // let shut_down = Arc::new(AtomicBool::new(false));
        // let started = Arc::new(AtomicBool::new(false));
        //
        // let exchange = self.inner.exchanges.quorum_exchange();
        // let committee_exchange = self.inner.exchanges.committee_exchange();
        //
        // let network_broadcast_task_handle = async_spawn(
        //     tasks::network_task(
        //         self.clone(),
        //         shut_down.clone(),
        //         TransmitType::Broadcast,
        //         exchange.clone().into(),
        //     )
        //     .instrument(info_span!("HotShot Broadcast Task",)),
        // );
        // let network_direct_task_handle = async_spawn(
        //     tasks::network_task(
        //         self.clone(),
        //         shut_down.clone(),
        //         TransmitType::Direct,
        //         exchange.clone().into(),
        //     )
        //     .instrument(info_span!("HotShot Direct Task",)),
        // );
        //
        // let committee_network_broadcast_task_handle = async_spawn(
        //     tasks::network_task(
        //         self.clone(),
        //         shut_down.clone(),
        //         TransmitType::Broadcast,
        //         committee_exchange.clone().into(),
        //     )
        //     .instrument(info_span!("HotShot DA Broadcast Task",)),
        // );
        // let committee_network_direct_task_handle = async_spawn(
        //     tasks::network_task(
        //         self.clone(),
        //         shut_down.clone(),
        //         TransmitType::Direct,
        //         committee_exchange.clone().into(),
        //     )
        //     .instrument(info_span!("HotShot DA Direct Task",)),
        // );
        //
        // async_spawn(
        //     tasks::network_lookup_task(self.clone(), shut_down.clone())
        //         .instrument(info_span!("HotShot Network Lookup Task",)),
        // );
        //
        // let (handle_channels, task_channels) = match self.inner.config.execution_type {
        //     ExecutionType::Continuous => (None, None),
        //     ExecutionType::Incremental => {
        //         let (send_consensus_start, recv_consensus_start) = unbounded();
        //         (Some(send_consensus_start), Some(recv_consensus_start))
        //     }
        // };
        //
        // let consensus_task_handle = async_spawn(
        //     tasks::view_runner(
        //         self.clone(),
        //     )
        //     .instrument(info_span!("Consensus Task Handle",)),
        // );
        //
        // let (broadcast_sender, broadcast_receiver) = channel();
        //
        // let handle = SystemContextHandle {
        //     sender_handle: Arc::new(broadcast_sender.clone()),
        //     hotshot: self.clone(),
        //     stream_output: broadcast_receiver,
        //     storage: self.inner.storage.clone(),
        //     shut_down,
        // };
        // *self.inner.event_sender.write().await = Some(broadcast_sender);
        //
        // let mut background_task_handle = self.inner.background_task_handle.inner.write().await;
        // *background_task_handle = Some(TaskHandleInner {
        //     network_broadcast_task_handle,
        //     network_direct_task_handle,
        //     committee_network_broadcast_task_handle: Some(committee_network_broadcast_task_handle),
        //     committee_network_direct_task_handle: Some(committee_network_direct_task_handle),
        //     consensus_task_handle: nll_todo(),
        //     shutdown_timeout: Duration::from_millis(self.inner.config.next_view_timeout),
        //     run_view_channels: handle_channels,
        //     started,
        // });
        //
        // handle
    }

<<<<<<< HEAD
    // #[instrument(
    //     skip(self),
    //     name = "Handle broadcast consensus message",
    //     level = "error"
    // )]
    // async fn handle_broadcast_consensus_message(
    //     &self,
    //     msg: SequencingMessage<TYPES, I>,
    //     sender: TYPES::SignatureKey,
    // ) {
    //     let msg_time = msg.view_number();
    //
    //     match msg.0 {
    //         Left(general_message) => {
    //             match general_message {
    //                 // this is ONLY intended for replica
    //                 GeneralConsensusMessage::Proposal(_) => {
    //                     let channel_map = self
    //                         .inner
    //                         .channel_maps
    //                         .0
    //                         .vote_channel
    //                         .upgradable_read()
    //                         .await;
    //
    //                     // skip if the proposal is stale
    //                     if msg_time < channel_map.cur_view {
    //                         warn!(
    //                             "Throwing away {} for view number: {:?}",
    //                             std::any::type_name::<Proposal<QuorumProposalType<TYPES, I>>>(),
    //                             msg_time
    //                         );
    //                         return;
    //                     }
    //
    //                     let chan: ViewQueue<TYPES, I> =
    //                         Self::create_or_obtain_chan_from_read(msg_time, channel_map).await;
    //
    //                     if !chan.has_received_proposal.swap(true, Ordering::Relaxed)
    //                         && chan
    //                             .sender_chan
    //                             .send(Left(ProcessedGeneralConsensusMessage::new(
    //                                 general_message,
    //                                 sender,
    //                             )))
    //                             .await
    //                             .is_err()
    //                     {
    //                         warn!("Failed to send to next leader!");
    //                     }
    //                 }
    //                 GeneralConsensusMessage::InternalTrigger(_) => {
    //                     warn!("Received an internal trigger. This shouldn't be possible.");
    //                 }
    //                 GeneralConsensusMessage::Vote(_) => {
    //                     warn!(
    //                         "Received a broadcast for a vote message. This shouldn't be possible."
    //                     );
    //                 }
    //                 GeneralConsensusMessage::ViewSync(_) => todo!(),
    //             }
    //         }
    //         Right(committee_message) => {
    //             match committee_message {
    //                 CommitteeConsensusMessage::DAVote(_) => {
    //                     warn!(
    //                         "Received a broadcast for a vote message. This shouldn't be possible."
    //                     );
    //                 }
    //                 CommitteeConsensusMessage::DAProposal(_) => {
    //                     let channel_map = match &self.inner.channel_maps.1 {
    //                         Some(committee_channels) => {
    //                             committee_channels.vote_channel.upgradable_read().await
    //                         }
    //                         None => {
    //                             warn!("Committee channels not found.");
    //                             return;
    //                         }
    //                     };
    //
    //                     // skip if the proposal is stale
    //                     if msg_time < channel_map.cur_view {
    //                         warn!(
    //                             "Throwing away {} for view number: {:?}",
    //                             std::any::type_name::<Proposal<DAProposal<TYPES>>>(),
    //                             msg_time
    //                         );
    //                         return;
    //                     }
    //
    //                     let chan: ViewQueue<TYPES, I> =
    //                         Self::create_or_obtain_chan_from_read(msg_time, channel_map).await;
    //
    //                     if !chan.has_received_proposal.swap(true, Ordering::Relaxed)
    //                         && chan
    //                             .sender_chan
    //                             .send(Right(ProcessedCommitteeConsensusMessage::new(
    //                                 committee_message,
    //                                 sender,
    //                             )))
    //                             .await
    //                             .is_err()
    //                     {
    //                         warn!("Failed to send to next leader!");
    //                     }
    //                 }
    //             }
    //         }
    //     };
    // }

    // #[instrument(skip(self), name = "Handle direct consensus message", level = "error")]
    // async fn handle_direct_consensus_message(
    //     &self,
    //     msg: SequencingMessage<TYPES, I>,
    //     sender: TYPES::SignatureKey,
    // ) {
    //     let msg_time = msg.view_number();
    //
    //     // We can only recv from a replicas
    //     // replicas should only send votes or if they timed out, timeouts
    //     match msg.0 {
    //         Left(general_message) => match general_message {
    //             GeneralConsensusMessage::Proposal(_)
    //             | GeneralConsensusMessage::InternalTrigger(_) => {
    //                 warn!("Received a direct message for a proposal. This shouldn't be possible.");
    //             }
    //             // this is ONLY intended for next leader
    //             c @ GeneralConsensusMessage::Vote(_) => {
    //                 let channel_map = self
    //                     .inner
    //                     .channel_maps
    //                     .0
    //                     .proposal_channel
    //                     .upgradable_read()
    //                     .await;
    //
    //                 // check if
    //                 // - is in fact, actually is the next leader
    //                 // - the message is not stale
    //                 let is_leader = self
    //                     .inner
    //                     .clone()
    //                     .exchanges
    //                     .quorum_exchange()
    //                     .is_leader(msg_time + 1);
    //                 if !is_leader || msg_time < channel_map.cur_view {
    //                     warn!(
    //                         "Throwing away {} message for view number: {:?}",
    //                         std::any::type_name::<QuorumVote<TYPES, I::Leaf>>(),
    //                         msg_time
    //                     );
    //                     return;
    //                 }
    //
    //                 let chan = Self::create_or_obtain_chan_from_read(msg_time, channel_map).await;
    //
    //                 if chan
    //                     .sender_chan
    //                     .send(Left(ProcessedGeneralConsensusMessage::new(c, sender)))
    //                     .await
    //                     .is_err()
    //                 {
    //                     error!("Failed to send to next leader!");
    //                 }
    //             }
    //             GeneralConsensusMessage::ViewSync(_) => todo!(),
    //         },
    //         Right(committee_message) => {
    //             match committee_message {
    //                 c @ CommitteeConsensusMessage::DAVote(_) => {
    //                     let channel_map = match &self.inner.channel_maps.1 {
    //                         Some(committee_channels) => {
    //                             committee_channels.proposal_channel.upgradable_read().await
    //                         }
    //                         None => {
    //                             warn!("Committee channels not found.");
    //                             return;
    //                         }
    //                     };
    //
    //                     // check if
    //                     // - is in fact, actually is the next leader
    //                     // - the message is not stale
    //                     let is_leader = self
    //                         .inner
    //                         .clone()
    //                         .exchanges
    //                         .committee_exchange()
    //                         .is_leader(msg_time);
    //                     if !is_leader || msg_time < channel_map.cur_view {
    //                         warn!(
    //                             "Throwing away {} message for view number: {:?}, Channel cur view: {:?}",
    //                             std::any::type_name::<DAVote<TYPES, I::Leaf>>(),
    //                             msg_time,
    //                             channel_map.cur_view,
    //                         );
    //                         return;
    //                     }
    //
    //                     let chan =
    //                         Self::create_or_obtain_chan_from_read(msg_time, channel_map).await;
    //
    //                     if chan
    //                         .sender_chan
    //                         .send(Right(ProcessedCommitteeConsensusMessage::new(c, sender)))
    //                         .await
    //                         .is_err()
    //                     {
    //                         error!("Failed to send to next leader!");
    //                     }
    //                 }
    //                 CommitteeConsensusMessage::DAProposal(_) => todo!(),
    //             }
    //         }
    //     }
    // }
=======
    #[instrument(skip(self), name = "Handle direct consensus message", level = "error")]
    async fn handle_direct_consensus_message(
        &self,
        msg: SequencingMessage<TYPES, I>,
        sender: TYPES::SignatureKey,
    ) {
        let msg_time = msg.view_number();

        // We can only recv from a replicas
        // replicas should only send votes or if they timed out, timeouts
        match msg.0 {
            Left(general_message) => match general_message {
                GeneralConsensusMessage::Proposal(_)
                | GeneralConsensusMessage::InternalTrigger(_) => {
                    warn!("Received a direct message for a proposal. This shouldn't be possible.");
                }
                // this is ONLY intended for next leader
                c @ GeneralConsensusMessage::Vote(_) => {
                    let channel_map = self.next_leader_channel_map.upgradable_read().await;

                    // check if
                    // - is in fact, actually is the next leader
                    // - the message is not stale
                    let is_leader = self
                        .inner
                        .clone()
                        .exchanges
                        .quorum_exchange()
                        .is_leader(msg_time + 1);
                    if !is_leader || msg_time < channel_map.cur_view {
                        warn!(
                            "Throwing away {} message for view number: {:?}",
                            std::any::type_name::<QuorumVote<TYPES, I::Leaf>>(),
                            msg_time
                        );
                        return;
                    }

                    let chan = Self::create_or_obtain_chan_from_read(msg_time, channel_map).await;

                    if chan
                        .sender_chan
                        .send(Left(ProcessedGeneralConsensusMessage::new(c, sender)))
                        .await
                        .is_err()
                    {
                        error!("Failed to send to next leader!");
                    }
                }
                GeneralConsensusMessage::ViewSync(_) => todo!(),
            },
            Right(committee_message) => {
                match committee_message {
                    c @ CommitteeConsensusMessage::DAVote(_) => {
                        let channel_map = self.da_leader_channel_map.upgradable_read().await;

                        // check if
                        // - is in fact, actually is the next leader
                        // - the message is not stale
                        let is_leader = self
                            .inner
                            .clone()
                            .exchanges
                            .committee_exchange()
                            .is_leader(msg_time);
                        if !is_leader || msg_time < channel_map.cur_view {
                            warn!(
                                "Throwing away {} message for view number: {:?}, Channel cur view: {:?} Is leader: {}",
                                std::any::type_name::<DAVote<TYPES, I::Leaf>>(),
                                msg_time,
                                channel_map.cur_view,
                                is_leader
                            );
                            return;
                        }

                        let chan =
                            Self::create_or_obtain_chan_from_read(msg_time, channel_map).await;

                        if chan
                            .sender_chan
                            .send(Right(ProcessedCommitteeConsensusMessage::new(c, sender)))
                            .await
                            .is_err()
                        {
                            error!("Failed to send to next leader!");
                        }
                    }
                    CommitteeConsensusMessage::DAProposal(_) => todo!(),
                }
            }
        }
    }
>>>>>>> bced80a5
}

/// A view runner implemented by [HotShot] for different types of consensus.
#[async_trait]
pub trait ViewRunner<TYPES: NodeType, I: NodeImplementation<TYPES>> {
    /// Executes one view of consensus
    async fn run_view(hotshot: SystemContext<TYPES::ConsensusType, TYPES, I>) -> Result<(), ()>;
}

#[async_trait]
impl<
        TYPES: NodeType<ConsensusType = ValidatingConsensus>,
        I: NodeImplementation<
            TYPES,
            Leaf = ValidatingLeaf<TYPES>,
            ConsensusMessage = ValidatingMessage<TYPES, I>,
        >,
    > ViewRunner<TYPES, I> for SystemContext<ValidatingConsensus, TYPES, I>
where
    I::Exchanges: ValidatingExchangesType<TYPES, Message<TYPES, I>>,
    ValidatingQuorumEx<TYPES, I>: ConsensusExchange<
        TYPES,
        Message<TYPES, I>,
        Proposal = ValidatingProposal<TYPES, ValidatingLeaf<TYPES>>,
        Certificate = QuorumCertificate<TYPES, ValidatingLeaf<TYPES>>,
        Commitment = ValidatingLeaf<TYPES>,
    >,
{
    #[instrument(skip(hotshot), fields(id = hotshot.inner.id), name = "Validating View Runner Task", level = "error")]
    async fn run_view(hotshot: SystemContext<TYPES::ConsensusType, TYPES, I>) -> Result<(), ()> {
        let c_api = HotShotValidatingConsensusApi {
            inner: hotshot.inner.clone(),
        };
        let start = Instant::now();
        let metrics = Arc::clone(&hotshot.inner.consensus.read().await.metrics);

        // do book keeping on channel map
        // TODO probably cleaner to separate this into a function
        // e.g. insert the view and remove the last view
        let mut send_to_replica = hotshot.inner.channel_maps.0.vote_channel.write().await;
        let replica_last_view: TYPES::Time = send_to_replica.cur_view;
        // gc previous view's channel map
        send_to_replica.channel_map.remove(&replica_last_view);
        send_to_replica.cur_view += 1;
        let replica_cur_view = send_to_replica.cur_view;
        let ViewQueue {
            sender_chan: send_replica,
            receiver_chan: recv_replica,
            has_received_proposal: _,
        } = SystemContext::<ValidatingConsensus, TYPES, I>::create_or_obtain_chan_from_write(
            replica_cur_view,
            send_to_replica,
        )
        .await;

        let mut send_to_next_leader = hotshot.inner.channel_maps.0.proposal_channel.write().await;
        let next_leader_last_view = send_to_next_leader.cur_view;
        // gc previous view's channel map
        send_to_next_leader
            .channel_map
            .remove(&next_leader_last_view);
        send_to_next_leader.cur_view += 1;
        let next_leader_cur_view = send_to_next_leader.cur_view;
        let (send_next_leader, recv_next_leader) = if c_api
            .inner
            .exchanges
            .quorum_exchange()
            .is_leader(next_leader_cur_view + 1)
        {
            let vq =
                SystemContext::<ValidatingConsensus, TYPES, I>::create_or_obtain_chan_from_write(
                    next_leader_cur_view,
                    send_to_next_leader,
                )
                .await;
            (Some(vq.sender_chan), Some(vq.receiver_chan))
        } else {
            (None, None)
        };

        // increment consensus and start tasks

        let (cur_view, high_qc, txns) = {
            // OBTAIN write lock on consensus
            let mut consensus = hotshot.inner.consensus.write().await;
            let cur_view = consensus.increment_view();
            // make sure consistent
            assert_eq!(cur_view, next_leader_cur_view);
            assert_eq!(cur_view, replica_cur_view);
            let high_qc = consensus.high_qc.clone();
            let txns = consensus.transactions.clone();
            // DROP write lock on consensus
            drop(consensus);
            (cur_view, high_qc, txns)
        };

        // notify networking to start worrying about the (`cur_view + LOOK_AHEAD`)th leader ahead of the current view
        if hotshot
            .inner
            .send_network_lookup
            .send(Some(cur_view))
            .await
            .is_err()
        {
            error!("Failed to initiate network lookup");
        };

        info!("Starting tasks for View {:?}!", cur_view);
        metrics.current_view.set(*cur_view as usize);

        let mut task_handles = Vec::new();
        let quorum_exchange = c_api.inner.exchanges.quorum_exchange();

        // replica always runs? TODO this will change once vrf integration is added
        let replica = Replica {
            id: hotshot.inner.id,
            consensus: hotshot.inner.consensus.clone(),
            proposal_collection_chan: recv_replica,
            cur_view,
            high_qc: high_qc.clone(),
            api: c_api.clone(),
            exchange: quorum_exchange.clone().into(),
            _pd: PhantomData,
        };
        let replica_handle = async_spawn(async move {
            Replica::<HotShotValidatingConsensusApi<TYPES, I>, TYPES, I>::run_view(replica).await
        });
        task_handles.push(replica_handle);

        if quorum_exchange.clone().is_leader(cur_view) {
            let leader = ValidatingLeader {
                id: hotshot.inner.id,
                consensus: hotshot.inner.consensus.clone(),
                high_qc: high_qc.clone(),
                cur_view,
                transactions: txns,
                api: c_api.clone(),
                exchange: quorum_exchange.clone().into(),
                _pd: PhantomData,
            };
            let leader_handle = async_spawn(async move { leader.run_view().await });
            task_handles.push(leader_handle);
        }

        if quorum_exchange.clone().is_leader(cur_view + 1) {
            let next_leader = NextValidatingLeader {
                id: hotshot.inner.id,
                generic_qc: high_qc,
                // should be fine to unwrap here since the view numbers must be the same
                vote_collection_chan: recv_next_leader.unwrap(),
                cur_view,
                api: c_api.clone(),
                exchange: quorum_exchange.clone().into(),
                metrics,
                _pd: PhantomData,
            };
            let next_leader_handle = async_spawn(async move {
                NextValidatingLeader::<HotShotValidatingConsensusApi<TYPES, I>, TYPES, I>::run_view(
                    next_leader,
                )
                .await
            });
            task_handles.push(next_leader_handle);
        }

        let children_finished = futures::future::join_all(task_handles);

        async_spawn({
            let next_view_timeout = hotshot.inner.config.next_view_timeout;
            let next_view_timeout = next_view_timeout;
            let hotshot: SystemContext<TYPES::ConsensusType, TYPES, I> = hotshot.clone();
            async move {
                async_sleep(Duration::from_millis(next_view_timeout)).await;
                hotshot
                    .timeout_view(cur_view, send_replica, send_next_leader)
                    .await;
            }
        });

        let results = children_finished.await;

        // unwrap is fine since results must have >= 1 item(s)
        #[cfg(feature = "async-std-executor")]
        let high_qc = results
            .into_iter()
            .max_by_key(|qc: &QuorumCertificate<TYPES, ValidatingLeaf<TYPES>>| qc.view_number)
            .unwrap();
        #[cfg(feature = "tokio-executor")]
        let high_qc = results
            .into_iter()
            .filter_map(std::result::Result::ok)
            .max_by_key(|qc: &QuorumCertificate<TYPES, ValidatingLeaf<TYPES>>| qc.view_number)
            .unwrap();

        #[cfg(not(any(feature = "async-std-executor", feature = "tokio-executor")))]
        compile_error! {"Either feature \"async-std-executor\" or feature \"tokio-executor\" must be enabled for this crate."}

        let mut consensus = hotshot.inner.consensus.write().await;
        consensus.high_qc = high_qc;
        consensus
            .metrics
            .view_duration
            .add_point(start.elapsed().as_secs_f64());
        c_api.send_view_finished(consensus.cur_view).await;

        info!("Returning from view {:?}!", cur_view);
        Ok(())
    }
}

#[async_trait]
impl<
        TYPES: NodeType<ConsensusType = SequencingConsensus>,
        I: NodeImplementation<
            TYPES,
            Leaf = SequencingLeaf<TYPES>,
            ConsensusMessage = SequencingMessage<TYPES, I>,
        >,
    > ViewRunner<TYPES, I> for SystemContext<SequencingConsensus, TYPES, I>
where
    I::Exchanges: SequencingExchangesType<TYPES, Message<TYPES, I>>,
    SequencingQuorumEx<TYPES, I>: ConsensusExchange<
        TYPES,
        Message<TYPES, I>,
        Proposal = QuorumProposal<TYPES, SequencingLeaf<TYPES>>,
        Certificate = QuorumCertificate<TYPES, SequencingLeaf<TYPES>>,
        Commitment = SequencingLeaf<TYPES>,
    >,
    CommitteeEx<TYPES, I>: ConsensusExchange<
        TYPES,
        Message<TYPES, I>,
        Certificate = DACertificate<TYPES>,
        Commitment = TYPES::BlockType,
    >,
{
    // #[instrument]
    #[allow(clippy::too_many_lines)]
    async fn run_view(hotshot: SystemContext<SequencingConsensus, TYPES, I>) -> Result<(), ()> {
        let c_api = HotShotSequencingConsensusApi {
            inner: hotshot.inner.clone(),
        };

        // Setup channel for recieving DA votes
        let mut send_to_leader = match &hotshot.inner.channel_maps.1 {
            Some(committee_channels) => committee_channels.proposal_channel.write().await,
            None => {
                warn!("Committee channels not found.");
                return Err(());
            }
        };
        let leader_last_view: TYPES::Time = send_to_leader.cur_view;
        send_to_leader.channel_map.remove(&leader_last_view);
        send_to_leader.cur_view += 1;
        let (send_da_vote_chan, recv_da_vote, cur_view) = {
            let mut consensus = hotshot.inner.consensus.write().await;
            let cur_view = consensus.increment_view();
            let vq =
                SystemContext::<SequencingConsensus, TYPES, I>::create_or_obtain_chan_from_write(
                    cur_view,
                    send_to_leader,
                )
                .await;
            (vq.sender_chan, vq.receiver_chan, cur_view)
        };

        // Set up vote collection channel for commitment proposals/votes
        let mut send_to_next_leader = hotshot.inner.channel_maps.0.proposal_channel.write().await;
        let leader_last_view: TYPES::Time = send_to_next_leader.cur_view;
        send_to_next_leader.channel_map.remove(&leader_last_view);
        send_to_next_leader.cur_view += 1;
        let (send_commitment_vote_chan, recv_commitment_vote_chan) = {
            let vq =
                SystemContext::<SequencingConsensus, TYPES, I>::create_or_obtain_chan_from_write(
                    cur_view,
                    send_to_next_leader,
                )
                .await;
            (vq.sender_chan, vq.receiver_chan)
        };

        let (high_qc, txns) = {
            // OBTAIN read lock on consensus
            let consensus = hotshot.inner.consensus.read().await;
            let high_qc = consensus.high_qc.clone();
            let txns = consensus.transactions.clone();
            (high_qc, txns)
        };
        let mut send_to_member = match &hotshot.inner.channel_maps.1 {
            Some(committee_channels) => committee_channels.vote_channel.write().await,
            None => {
                warn!("Committee channels not found.");
                return Err(());
            }
        };
        let member_last_view: TYPES::Time = send_to_member.cur_view;
        send_to_member.channel_map.remove(&member_last_view);
        send_to_member.cur_view += 1;
        let ViewQueue {
            sender_chan: send_member,
            receiver_chan: recv_member,
            has_received_proposal: _,
        } = SystemContext::<SequencingConsensus, TYPES, I>::create_or_obtain_chan_from_write(
            send_to_member.cur_view,
            send_to_member,
        )
        .await;
        let mut send_to_replica = hotshot.inner.channel_maps.0.vote_channel.write().await;
        let replica_last_view: TYPES::Time = send_to_replica.cur_view;
        send_to_replica.channel_map.remove(&replica_last_view);
        send_to_replica.cur_view += 1;
        let ViewQueue {
            sender_chan: send_replica,
            receiver_chan: recv_replica,
            has_received_proposal: _,
        } = SystemContext::<SequencingConsensus, TYPES, I>::create_or_obtain_chan_from_write(
            send_to_replica.cur_view,
            send_to_replica,
        )
        .await;

        // TODO ED Temporary fix so web server will work with two networks
        // This will be refactored out during the run_view work anyway
        let networking = hotshot
            .inner
            .exchanges
            .committee_exchange()
            .network()
            .clone();
        let _result = networking
            .inject_consensus_info((
                (*cur_view),
                hotshot
                    .inner
                    .exchanges
                    .committee_exchange()
                    .is_leader(cur_view),
                hotshot
                    .inner
                    .exchanges
                    .committee_exchange()
                    .is_leader(cur_view + 1),
            ))
            .await;

        if hotshot
            .send_network_lookup
            .send(Some(cur_view))
            .await
            .is_err()
        {
            error!("Failed to initiate network lookup");
        };

        let mut task_handles = Vec::new();
        let committee_exchange = c_api.inner.exchanges.committee_exchange().clone();
        let quorum_exchange = c_api.inner.exchanges.quorum_exchange().clone();

        if quorum_exchange.clone().is_leader(cur_view) {
            let da_leader = DALeader {
                id: hotshot.inner.id,
                consensus: hotshot.inner.consensus.clone(),
                high_qc: high_qc.clone(),
                cur_view,
                transactions: txns,
                api: c_api.clone(),
                committee_exchange: committee_exchange.clone().into(),
                quorum_exchange: quorum_exchange.clone().into(),
                vote_collection_chan: recv_da_vote,
                _pd: PhantomData,
            };
            let consensus = hotshot.inner.consensus.clone();
            let qc = high_qc.clone();
            let api = c_api.clone();
            let leader_handle = {
                let id = hotshot.inner.id;
                async_spawn(async move {
                    let Some((da_cert, block, parent)) = da_leader.run_view().await else {
                    return qc;
                };
                    let consensus_leader = ConsensusLeader {
                        id,
                        consensus,
                        high_qc: qc,
                        cert: da_cert,
                        block,
                        parent,
                        cur_view,
                        api: api.clone(),
                        quorum_exchange: quorum_exchange.clone().into(),
                        _pd: PhantomData,
                    };
                    consensus_leader.run_view().await
                })
            };
            task_handles.push(leader_handle);
        }

        let quorum_exchange = c_api.inner.exchanges.quorum_exchange();
        if quorum_exchange.clone().is_leader(cur_view + 1) {
            let next_leader = ConsensusNextLeader {
                id: hotshot.inner.id,
                consensus: hotshot.inner.consensus.clone(),
                cur_view,
                api: c_api.clone(),
                generic_qc: high_qc.clone(),
                vote_collection_chan: recv_commitment_vote_chan,
                quorum_exchange: quorum_exchange.clone().into(),
                _pd: PhantomData,
            };
            let next_leader_handle = async_spawn(async move { next_leader.run_view().await });
            task_handles.push(next_leader_handle);
        }
        let da_member = DAMember {
            id: hotshot.inner.id,
            consensus: hotshot.inner.consensus.clone(),
            proposal_collection_chan: recv_member,
            cur_view,
            high_qc: high_qc.clone(),
            api: c_api.clone(),
            exchange: committee_exchange.clone().into(),
            _pd: PhantomData,
        };
        // DA task will only run if node is on committee
        let is_da_member = committee_exchange
            .clone()
            .membership()
            .get_committee(cur_view)
            .get(&hotshot.inner.public_key)
            .to_owned()
            .is_some();

        if is_da_member {
            let member_handle = async_spawn(async move { da_member.run_view().await });
            task_handles.push(member_handle);
        }
        let replica = SequencingReplica {
            id: hotshot.inner.id,
            consensus: hotshot.inner.consensus.clone(),
            proposal_collection_chan: recv_replica,
            cur_view,
            high_qc: high_qc.clone(),
            api: c_api.clone(),
            committee_exchange: committee_exchange.clone().into(),
            quorum_exchange: quorum_exchange.clone().into(),
            _pd: PhantomData,
        };
        let replica_handle = async_spawn(async move { replica.run_view().await });
        task_handles.push(replica_handle);

        let children_finished = futures::future::join_all(task_handles);

        async_spawn({
            let next_view_timeout = hotshot.inner.config.next_view_timeout;
            let hotshot: SystemContext<TYPES::ConsensusType, TYPES, I> = hotshot.clone();
            async move {
                async_sleep(Duration::from_millis(next_view_timeout)).await;
                hotshot
                    .timeout_view(cur_view, send_member, Some(send_commitment_vote_chan))
                    .await;
                hotshot
                    .timeout_view(cur_view, send_replica, Some(send_da_vote_chan))
                    .await;
            }
        });

        let results = children_finished.await;

        // unwrap is fine since results must have >= 1 item(s)
        #[cfg(feature = "async-std-executor")]
        let high_qc = results
            .into_iter()
            .max_by_key(|qc: &QuorumCertificate<TYPES, SequencingLeaf<TYPES>>| qc.view_number)
            .unwrap();
        #[cfg(feature = "tokio-executor")]
        let high_qc = results
            .into_iter()
            .filter_map(std::result::Result::ok)
            .max_by_key(|qc| qc.view_number)
            .unwrap();

        let mut consensus = hotshot.inner.consensus.write().await;
        consensus.high_qc = high_qc;
        c_api.send_view_finished(consensus.cur_view).await;
        Ok(())
    }
}

/// A handle that exposes the interface that hotstuff needs to interact with [`HotShot`]
#[derive(Clone)]
struct HotShotValidatingConsensusApi<TYPES: NodeType, I: NodeImplementation<TYPES>> {
    /// Reference to the [`SystemContextInner`]
    inner: Arc<SystemContextInner<TYPES, I>>,
}

#[async_trait]
impl<TYPES: NodeType, I: NodeImplementation<TYPES>>
    hotshot_consensus::ConsensusSharedApi<TYPES, I::Leaf, I>
    for HotShotValidatingConsensusApi<TYPES, I>
{
    fn total_nodes(&self) -> NonZeroUsize {
        self.inner.config.total_nodes
    }

    fn propose_min_round_time(&self) -> Duration {
        self.inner.config.propose_min_round_time
    }

    fn propose_max_round_time(&self) -> Duration {
        self.inner.config.propose_max_round_time
    }

    fn max_transactions(&self) -> NonZeroUsize {
        self.inner.config.max_transactions
    }

    fn min_transactions(&self) -> usize {
        self.inner.config.min_transactions
    }

    /// Generates and encodes a vote token

    async fn should_start_round(&self, _: TYPES::Time) -> bool {
        false
    }

    async fn send_event(&self, event: Event<TYPES, I::Leaf>) {
        debug!(?event, "send_event");
        let mut event_sender = self.inner.event_sender.write().await;
        if let Some(sender) = &*event_sender {
            if let Err(e) = sender.send_async(event).await {
                error!(?e, "Could not send event to event_sender");
                *event_sender = None;
            }
        }
    }

    fn public_key(&self) -> &TYPES::SignatureKey {
        &self.inner.public_key
    }

    fn private_key(&self) -> &<TYPES::SignatureKey as SignatureKey>::PrivateKey {
        &self.inner.private_key
    }

    async fn store_leaf(
        &self,
        old_anchor_view: TYPES::Time,
        leaf: I::Leaf,
    ) -> std::result::Result<(), hotshot_types::traits::storage::StorageError> {
        let view_to_insert = StoredView::from(leaf);
        let storage = &self.inner.storage;
        storage.append_single_view(view_to_insert).await?;
        storage.cleanup_storage_up_to_view(old_anchor_view).await?;
        storage.commit().await?;
        Ok(())
    }
}

#[async_trait]
impl<
        TYPES: NodeType<ConsensusType = ValidatingConsensus>,
        I: NodeImplementation<
            TYPES,
            Leaf = ValidatingLeaf<TYPES>,
            ConsensusMessage = ValidatingMessage<TYPES, I>,
        >,
    > hotshot_consensus::ValidatingConsensusApi<TYPES, I::Leaf, I>
    for HotShotValidatingConsensusApi<TYPES, I>
where
    I::Exchanges: ValidatingExchangesType<TYPES, Message<TYPES, I>>,
{
    async fn send_direct_message<
        PROPOSAL: ProposalType<NodeType = TYPES>,
        VOTE: VoteType<TYPES>,
    >(
        &self,
        recipient: TYPES::SignatureKey,
        message: ValidatingMessage<TYPES, I>,
    ) -> std::result::Result<(), NetworkError> {
        let inner = self.inner.clone();
        debug!(?message, ?recipient, "send_direct_message");
        async_spawn_local(async move {
            inner
                .exchanges
                .quorum_exchange()
                .network()
                .direct_message(
                    Message {
                        sender: inner.public_key.clone(),
                        kind: MessageKind::from_consensus_message(message),
                        _phantom: PhantomData,
                    },
                    recipient,
                )
                .await
        });
        Ok(())
    }

    // TODO (DA) Refactor ConsensusApi and HotShot to use SystemContextInner directly.
    // <https://github.com/EspressoSystems/HotShot/issues/1194>
    async fn send_broadcast_message<
        PROPOSAL: ProposalType<NodeType = TYPES>,
        VOTE: VoteType<TYPES>,
    >(
        &self,
        message: ValidatingMessage<TYPES, I>,
    ) -> std::result::Result<(), NetworkError> {
        debug!(?message, "send_broadcast_message");
        self.inner
            .exchanges
            .quorum_exchange()
            .network()
            .broadcast_message(
                Message {
                    sender: self.inner.public_key.clone(),
                    kind: MessageKind::from_consensus_message(message),
                    _phantom: PhantomData,
                },
                &self.inner.exchanges.quorum_exchange().membership().clone(),
            )
            .await?;
        Ok(())
    }
}

/// A handle that exposes the interface that hotstuff needs to interact with [`HotShot`]
#[derive(Clone, Debug)]
pub struct HotShotSequencingConsensusApi<TYPES: NodeType, I: NodeImplementation<TYPES>> {
    /// Reference to the [`SystemContextInner`]
    pub inner: Arc<SystemContextInner<TYPES, I>>,
}

#[async_trait]
impl<TYPES: NodeType, I: NodeImplementation<TYPES>>
    hotshot_consensus::ConsensusSharedApi<TYPES, I::Leaf, I>
    for HotShotSequencingConsensusApi<TYPES, I>
{
    fn total_nodes(&self) -> NonZeroUsize {
        self.inner.config.total_nodes
    }

    fn propose_min_round_time(&self) -> Duration {
        self.inner.config.propose_min_round_time
    }

    fn propose_max_round_time(&self) -> Duration {
        self.inner.config.propose_max_round_time
    }

    fn max_transactions(&self) -> NonZeroUsize {
        self.inner.config.max_transactions
    }

    fn min_transactions(&self) -> usize {
        self.inner.config.min_transactions
    }

    /// Generates and encodes a vote token

    async fn should_start_round(&self, _: TYPES::Time) -> bool {
        false
    }

    async fn send_event(&self, event: Event<TYPES, I::Leaf>) {
        debug!(?event, "send_event");
        let mut event_sender = self.inner.event_sender.write().await;
        if let Some(sender) = &*event_sender {
            if let Err(e) = sender.send_async(event).await {
                error!(?e, "Could not send event to event_sender");
                *event_sender = None;
            }
        }
    }

    fn public_key(&self) -> &TYPES::SignatureKey {
        &self.inner.public_key
    }

    fn private_key(&self) -> &<TYPES::SignatureKey as SignatureKey>::PrivateKey {
        &self.inner.private_key
    }

    async fn store_leaf(
        &self,
        old_anchor_view: TYPES::Time,
        leaf: I::Leaf,
    ) -> std::result::Result<(), hotshot_types::traits::storage::StorageError> {
        let view_to_insert = StoredView::from(leaf);
        let storage = &self.inner.storage;
        storage.append_single_view(view_to_insert).await?;
        storage.cleanup_storage_up_to_view(old_anchor_view).await?;
        storage.commit().await?;
        Ok(())
    }
}

#[async_trait]
impl<
        TYPES: NodeType<ConsensusType = SequencingConsensus>,
        I: NodeImplementation<TYPES, ConsensusMessage = SequencingMessage<TYPES, I>>,
    > hotshot_consensus::SequencingConsensusApi<TYPES, I::Leaf, I>
    for HotShotSequencingConsensusApi<TYPES, I>
where
    I::Exchanges: SequencingExchangesType<TYPES, Message<TYPES, I>>,
{
    async fn send_direct_message<
        PROPOSAL: ProposalType<NodeType = TYPES>,
        VOTE: VoteType<TYPES>,
    >(
        &self,
        recipient: TYPES::SignatureKey,
        message: SequencingMessage<TYPES, I>,
    ) -> std::result::Result<(), NetworkError> {
        let inner = self.inner.clone();
        debug!(?message, ?recipient, "send_direct_message");
        async_spawn_local(async move {
            inner
                .exchanges
                .quorum_exchange()
                .network()
                .direct_message(
                    Message {
                        sender: inner.public_key.clone(),
                        kind: MessageKind::from_consensus_message(message),
                        _phantom: PhantomData,
                    },
                    recipient,
                )
                .await
        });
        Ok(())
    }

    async fn send_direct_da_message<
        PROPOSAL: ProposalType<NodeType = TYPES>,
        VOTE: VoteType<TYPES>,
    >(
        &self,
        recipient: TYPES::SignatureKey,
        message: SequencingMessage<TYPES, I>,
    ) -> std::result::Result<(), NetworkError> {
        let inner = self.inner.clone();
        debug!(?message, ?recipient, "send_direct_message");
        async_spawn_local(async move {
            inner
                .exchanges
                .committee_exchange()
                .network()
                .direct_message(
                    Message {
                        sender: inner.public_key.clone(),
                        kind: MessageKind::from_consensus_message(message),
                        _phantom: PhantomData,
                    },
                    recipient,
                )
                .await
        });
        Ok(())
    }

    // TODO (DA) Refactor ConsensusApi and HotShot to use SystemContextInner directly.
    // <https://github.com/EspressoSystems/HotShot/issues/1194>
    async fn send_broadcast_message<
        PROPOSAL: ProposalType<NodeType = TYPES>,
        VOTE: VoteType<TYPES>,
    >(
        &self,
        message: SequencingMessage<TYPES, I>,
    ) -> std::result::Result<(), NetworkError> {
        debug!(?message, "send_broadcast_message");
        self.inner
            .exchanges
            .quorum_exchange()
            .network()
            .broadcast_message(
                Message {
                    sender: self.inner.public_key.clone(),
                    kind: MessageKind::from_consensus_message(message),
                    _phantom: PhantomData,
                },
                &self.inner.exchanges.quorum_exchange().membership().clone(),
            )
            .await?;
        Ok(())
    }

    async fn send_da_broadcast(
        &self,
        message: SequencingMessage<TYPES, I>,
    ) -> std::result::Result<(), NetworkError> {
        debug!(?message, "send_da_broadcast_message");
        self.inner
            .exchanges
            .committee_exchange()
            .network()
            .broadcast_message(
                Message {
                    sender: self.inner.public_key.clone(),
                    kind: MessageKind::from_consensus_message(message),
                    _phantom: PhantomData,
                },
                &self
                    .inner
                    .exchanges
                    .committee_exchange()
                    .membership()
                    .clone(),
            )
            .await?;
        Ok(())
    }
}

/// initializer struct for creating starting block
pub struct HotShotInitializer<TYPES: NodeType, LEAF: LeafType<NodeType = TYPES>> {
    /// the leaf specified initialization
    inner: LEAF,
}

impl<TYPES: NodeType, LEAF: LeafType<NodeType = TYPES>> HotShotInitializer<TYPES, LEAF> {
    /// initialize from genesis
    /// # Errors
    /// If we are unable to apply the genesis block to the default state
    pub fn from_genesis(genesis_block: TYPES::BlockType) -> Result<Self, HotShotError<TYPES>> {
        let state = TYPES::StateType::default()
            .append(&genesis_block, &TYPES::Time::new(0))
            .map_err(|err| HotShotError::Misc {
                context: err.to_string(),
            })?;
        let time = TYPES::Time::genesis();
        let justify_qc = QuorumCertificate::<TYPES, LEAF>::genesis();

        Ok(Self {
            inner: LEAF::new(time, justify_qc, genesis_block, state),
        })
    }

    /// reload previous state based on most recent leaf
    pub fn from_reload(anchor_leaf: LEAF) -> Self {
        Self { inner: anchor_leaf }
    }
}<|MERGE_RESOLUTION|>--- conflicted
+++ resolved
@@ -61,16 +61,11 @@
     ConsensusSharedApi, DALeader, DAMember, NextValidatingLeader, Replica, SequencingReplica,
     ValidatingLeader, View, ViewInner, ViewQueue,
 };
-<<<<<<< HEAD
 use hotshot_task::global_registry::GlobalRegistry;
+use hotshot_types::certificate::DACertificate;
 use hotshot_types::data::{DAProposal, DeltasType, SequencingLeaf, ViewNumber};
-=======
-use hotshot_types::data::QuorumProposal;
-use hotshot_types::data::{DeltasType, SequencingLeaf};
 use hotshot_types::traits::election::Membership;
->>>>>>> bced80a5
 use hotshot_types::traits::network::CommunicationChannel;
-use hotshot_types::{certificate::DACertificate, traits::election::Membership};
 use hotshot_types::{
     certificate::ViewSyncCertificate,
     data::{LeafType, QuorumProposal, ValidatingLeaf, ValidatingProposal},
@@ -1009,7 +1004,6 @@
         // handle
     }
 
-<<<<<<< HEAD
     // #[instrument(
     //     skip(self),
     //     name = "Handle broadcast consensus message",
@@ -1227,101 +1221,6 @@
     //         }
     //     }
     // }
-=======
-    #[instrument(skip(self), name = "Handle direct consensus message", level = "error")]
-    async fn handle_direct_consensus_message(
-        &self,
-        msg: SequencingMessage<TYPES, I>,
-        sender: TYPES::SignatureKey,
-    ) {
-        let msg_time = msg.view_number();
-
-        // We can only recv from a replicas
-        // replicas should only send votes or if they timed out, timeouts
-        match msg.0 {
-            Left(general_message) => match general_message {
-                GeneralConsensusMessage::Proposal(_)
-                | GeneralConsensusMessage::InternalTrigger(_) => {
-                    warn!("Received a direct message for a proposal. This shouldn't be possible.");
-                }
-                // this is ONLY intended for next leader
-                c @ GeneralConsensusMessage::Vote(_) => {
-                    let channel_map = self.next_leader_channel_map.upgradable_read().await;
-
-                    // check if
-                    // - is in fact, actually is the next leader
-                    // - the message is not stale
-                    let is_leader = self
-                        .inner
-                        .clone()
-                        .exchanges
-                        .quorum_exchange()
-                        .is_leader(msg_time + 1);
-                    if !is_leader || msg_time < channel_map.cur_view {
-                        warn!(
-                            "Throwing away {} message for view number: {:?}",
-                            std::any::type_name::<QuorumVote<TYPES, I::Leaf>>(),
-                            msg_time
-                        );
-                        return;
-                    }
-
-                    let chan = Self::create_or_obtain_chan_from_read(msg_time, channel_map).await;
-
-                    if chan
-                        .sender_chan
-                        .send(Left(ProcessedGeneralConsensusMessage::new(c, sender)))
-                        .await
-                        .is_err()
-                    {
-                        error!("Failed to send to next leader!");
-                    }
-                }
-                GeneralConsensusMessage::ViewSync(_) => todo!(),
-            },
-            Right(committee_message) => {
-                match committee_message {
-                    c @ CommitteeConsensusMessage::DAVote(_) => {
-                        let channel_map = self.da_leader_channel_map.upgradable_read().await;
-
-                        // check if
-                        // - is in fact, actually is the next leader
-                        // - the message is not stale
-                        let is_leader = self
-                            .inner
-                            .clone()
-                            .exchanges
-                            .committee_exchange()
-                            .is_leader(msg_time);
-                        if !is_leader || msg_time < channel_map.cur_view {
-                            warn!(
-                                "Throwing away {} message for view number: {:?}, Channel cur view: {:?} Is leader: {}",
-                                std::any::type_name::<DAVote<TYPES, I::Leaf>>(),
-                                msg_time,
-                                channel_map.cur_view,
-                                is_leader
-                            );
-                            return;
-                        }
-
-                        let chan =
-                            Self::create_or_obtain_chan_from_read(msg_time, channel_map).await;
-
-                        if chan
-                            .sender_chan
-                            .send(Right(ProcessedCommitteeConsensusMessage::new(c, sender)))
-                            .await
-                            .is_err()
-                        {
-                            error!("Failed to send to next leader!");
-                        }
-                    }
-                    CommitteeConsensusMessage::DAProposal(_) => todo!(),
-                }
-            }
-        }
-    }
->>>>>>> bced80a5
 }
 
 /// A view runner implemented by [HotShot] for different types of consensus.
@@ -1667,6 +1566,7 @@
             .await;
 
         if hotshot
+            .inner
             .send_network_lookup
             .send(Some(cur_view))
             .await
