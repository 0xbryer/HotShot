--- conflicted
+++ resolved
@@ -33,17 +33,13 @@
         storage::Storage,
     },
 };
-<<<<<<< HEAD
-use std::sync::Arc;
-use tracing::error;
-=======
+
 use std::sync::{
     atomic::{AtomicBool, Ordering},
     Arc,
 };
 use tracing::{debug, error};
 use jf_primitives::signatures::bls_over_bn254::VerKey;
->>>>>>> de5e9486
 
 #[cfg(feature = "hotshot-testing")]
 use commit::Commitment;
