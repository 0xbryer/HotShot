--- conflicted
+++ resolved
@@ -1,7 +1,3 @@
 [toolchain]
-<<<<<<< HEAD
-channel = "1.80"
-=======
 channel = "1.82"
->>>>>>> 32e69708
 components = [ "cargo", "clippy", "rust-src", "rustc", "rustfmt", "llvm-tools-preview" ]