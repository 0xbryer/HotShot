//! Contains the [`DALeader`], [`ConsensusLeader`] and [`ConsensusNextLeader`] structs used for the
//! leader steps in the consensus algorithm with DA committee, i.e. in the sequencing consensus.

use crate::{CommitmentMap, Consensus, SequencingConsensusApi};
use async_compatibility_layer::channel::UnboundedReceiver;
use async_compatibility_layer::{
    art::async_timeout,
    async_primitives::subscribable_rwlock::{ReadView, SubscribableRwLock},
};
use async_lock::{Mutex, RwLock};
use commit::Commitment;
use commit::Committable;
use either::Either;
use either::{Left, Right};
use hotshot_types::data::QuorumProposal;
use hotshot_types::message::Message;
use hotshot_types::traits::election::CommitteeExchangeType;
use hotshot_types::traits::election::ConsensusExchange;
use hotshot_types::traits::election::QuorumExchangeType;
use hotshot_types::traits::node_implementation::{
    NodeImplementation, QuorumProposalType, QuorumVoteType, SequencingExchangesType,
};
use hotshot_types::traits::state::State;
use hotshot_types::{
<<<<<<< HEAD
    certificate::{DACertificate, QuorumCertificate},
    data::{DAProposal, SequencingLeaf},
=======
    certificate::{DACertificate, QuorumCertificate, YesNoSignature},
    data::{DAProposal, QuorumProposal, SequencingLeaf},
>>>>>>> bced80a5
    message::{
        CommitteeConsensusMessage, ConsensusMessageType, GeneralConsensusMessage, InternalTrigger,
        ProcessedCommitteeConsensusMessage, ProcessedGeneralConsensusMessage,
        ProcessedSequencingMessage, Proposal, SequencingMessage,
    },
    traits::{
        consensus_type::sequencing_consensus::SequencingConsensus,
        election::SignedCertificate,
        node_implementation::{CommitteeEx, NodeType, SequencingQuorumEx},
        signature_key::SignatureKey,
        Block,
    },
    vote::{QuorumVote, VoteAccumulator},
};
use std::collections::HashMap;
use std::marker::PhantomData;
use std::num::NonZeroU64;
use std::{collections::HashSet, sync::Arc, time::Instant};
use tracing::{error, info, instrument, warn};
/// This view's DA committee leader
#[derive(Debug, Clone)]
pub struct DALeader<
    A: SequencingConsensusApi<TYPES, SequencingLeaf<TYPES>, I>,
    TYPES: NodeType<ConsensusType = SequencingConsensus>,
    I: NodeImplementation<
        TYPES,
        Leaf = SequencingLeaf<TYPES>,
        ConsensusMessage = SequencingMessage<TYPES, I>,
    >,
> where
    I::Exchanges: SequencingExchangesType<TYPES, Message<TYPES, I>>,
{
    /// id of node
    pub id: u64,
    /// Reference to consensus. Leader will require a read lock on this.
    pub consensus: Arc<RwLock<Consensus<TYPES, SequencingLeaf<TYPES>>>>,
    /// The `high_qc` per spec
    pub high_qc: QuorumCertificate<TYPES, SequencingLeaf<TYPES>>,
    /// The view number we're running on
    pub cur_view: TYPES::Time,
    /// Lock over the transactions list
    pub transactions: Arc<SubscribableRwLock<CommitmentMap<TYPES::Transaction>>>,
    /// Limited access to the consensus protocol
    pub api: A,

    /// the committee exchange
    pub committee_exchange: Arc<CommitteeEx<TYPES, I>>,
    /// the quorum exchange
    pub quorum_exchange: Arc<SequencingQuorumEx<TYPES, I>>,
    /// channel through which the leader collects votes
    #[allow(clippy::type_complexity)]
    pub vote_collection_chan: Arc<Mutex<UnboundedReceiver<ProcessedSequencingMessage<TYPES, I>>>>,
    /// needed to typecheck
    pub _pd: PhantomData<I>,
}
impl<
        A: SequencingConsensusApi<TYPES, SequencingLeaf<TYPES>, I>,
        TYPES: NodeType<ConsensusType = SequencingConsensus>,
        I: NodeImplementation<
            TYPES,
            Leaf = SequencingLeaf<TYPES>,
            ConsensusMessage = SequencingMessage<TYPES, I>,
        >,
    > DALeader<A, TYPES, I>
where
    I::Exchanges: SequencingExchangesType<TYPES, Message<TYPES, I>>,
    CommitteeEx<TYPES, I>: ConsensusExchange<
        TYPES,
        Message<TYPES, I>,
        Certificate = DACertificate<TYPES>,
        Commitment = TYPES::BlockType,
    >,
{
    /// Accumulate votes for a proposal and return either the cert or None if the threshold was not reached in time
    async fn wait_for_votes(
        &self,
        cur_view: TYPES::Time,
        threshold: NonZeroU64,
        block_commitment: Commitment<<TYPES as NodeType>::BlockType>,
    ) -> Option<DACertificate<TYPES>> {
        let lock = self.vote_collection_chan.lock().await;
        let mut accumulator = VoteAccumulator {
            total_vote_outcomes: HashMap::new(),
            yes_vote_outcomes: HashMap::new(),
            no_vote_outcomes: HashMap::new(),
            viewsync_precommit_vote_outcomes: HashMap::new(),
            success_threshold: threshold,
            failure_threshold: threshold,
        };

        while let Ok(msg) = lock.recv().await {
            if Into::<SequencingMessage<_, _>>::into(msg.clone()).view_number() != cur_view {
                continue;
            }
            match msg {
                Left(general_message) => match general_message {
                    ProcessedGeneralConsensusMessage::Vote(_vote, _sender) => {
                        warn!("The leader received an unexpext Quorum Vote!");
                        continue;
                    }
                    ProcessedGeneralConsensusMessage::InternalTrigger(trigger) => match trigger {
                        InternalTrigger::Timeout(_) => {
                            self.api.send_next_leader_timeout(self.cur_view).await;
                            break;
                        }
                    },
                    ProcessedGeneralConsensusMessage::Proposal(_p, _sender) => {
                        warn!("The next leader has received an unexpected proposal!");
                    }
                    ProcessedGeneralConsensusMessage::ViewSyncCertificate(_) => todo!(),
                    ProcessedGeneralConsensusMessage::ViewSyncVote(_) => todo!(),
                },
                Right(committee_message) => match committee_message {
                    ProcessedCommitteeConsensusMessage::DAVote(vote, sender) => {
                        if vote.signature.0
                            != <TYPES::SignatureKey as SignatureKey>::to_bytes(&sender)
                        {
                            continue;
                        }
                        if vote.block_commitment != block_commitment {
                            continue;
                        }
                        match self.committee_exchange.accumulate_vote(
                            &vote.signature.0,
                            &vote.signature.1,
                            vote.block_commitment,
                            vote.vote_data,
                            vote.vote_token.clone(),
                            self.cur_view,
                            accumulator,
                            None,
                        ) {
                            Either::Left(acc) => {
                                accumulator = acc;
                            }
                            Either::Right(qc) => {
                                match qc.clone().signatures {
                                    YesNoSignature::Yes(map) => {
                                        info!("Number of DA signatures in this QC: {}", map.len());
                                    }
                                    _ => unimplemented!(),
                                };
                                return Some(qc);
                            }
                        }
                    }
                    ProcessedCommitteeConsensusMessage::DAProposal(_p, _sender) => {
                        warn!("The next leader has received an unexpected proposal!");
                    }
                    ProcessedCommitteeConsensusMessage::DACertificate(_, _) => {
                        continue;
                    }
                },
            }
        }
        None
    }
    /// Returns the parent leaf of the proposal we are building
    async fn parent_leaf(&self) -> Option<SequencingLeaf<TYPES>> {
        let parent_view_number = &self.high_qc.view_number();
        let consensus = self.consensus.read().await;
        let Some(parent_view) = consensus.state_map.get(parent_view_number) else {
            warn!("Couldn't find high QC parent in state map.");
            return None;
        };
        let Some(leaf) = parent_view.get_leaf_commitment() else {
            warn!(
                ?parent_view_number,
                ?parent_view,
                "Parent of high QC points to a view without a proposal"
            );
            return None;
        };
        let Some(leaf) = consensus.saved_leaves.get(&leaf) else {
            warn!("Failed to find high QC parent.");
            return None;
        };
        Some(leaf.clone())
    }
    /// return None if we can't get transactions
    async fn wait_for_transactions(&self) -> Option<Vec<TYPES::Transaction>> {
        let task_start_time = Instant::now();

        let parent_leaf = self.parent_leaf().await?;
        let previous_used_txns = match parent_leaf.deltas {
            Either::Left(block) => block.contained_transactions(),
            Either::Right(_commitment) => HashSet::new(),
        };
        let receiver = self.transactions.subscribe().await;

        while task_start_time.elapsed() < self.api.propose_max_round_time() {
            let txns = self.transactions.cloned().await;
            let unclaimed_txns: Vec<_> = txns
                .iter()
                .filter(|(txn_hash, _txn)| !previous_used_txns.contains(txn_hash))
                .collect();

            let time_past = task_start_time.elapsed();
            if unclaimed_txns.len() < self.api.min_transactions()
                && (time_past < self.api.propose_max_round_time())
            {
                let duration = self.api.propose_max_round_time() - time_past;
                let result = async_timeout(duration, receiver.recv()).await;
                match result {
                    Err(_) => {
                        // Fall through below to updating new block
                        info!("propose_max_round_time passed, sending transactions we have so far");
                    }
                    Ok(Err(e)) => {
                        // Something unprecedented is wrong, and `transactions` has been dropped
                        error!("Channel receiver error for SubscribableRwLock {:?}", e);
                        return None;
                    }
                    Ok(Ok(_)) => continue,
                }
            }
            let mut txns = vec![];
            for (_hash, txn) in unclaimed_txns {
                txns.push(txn.clone());
            }
            return Some(txns);
        }
        None
    }
    /// Run one view of the DA leader task
    #[instrument(skip(self), fields(id = self.id, view = *self.cur_view), name = "Sequencing DALeader Task", level = "error")]
    pub async fn run_view(
        self,
    ) -> Option<(
        DACertificate<TYPES>,
        TYPES::BlockType,
        SequencingLeaf<TYPES>,
    )> {
        // Prepare the DA Proposal
        let Some(parent_leaf) = self.parent_leaf().await else {
             warn!("Couldn't find high QC parent in state map.");
             return None;
         };

        let mut block = <TYPES as NodeType>::StateType::next_block(None);
        let txns = self.wait_for_transactions().await?;

        for txn in txns {
            if let Ok(new_block) = block.add_transaction_raw(&txn) {
                block = new_block;
                continue;
            }
        }
        let block_commitment = block.commit();

        let consensus = self.consensus.read().await;
        let signature = self.committee_exchange.sign_da_proposal(&block.commit());
        let data: DAProposal<TYPES> = DAProposal {
            deltas: block.clone(),
            view_number: self.cur_view,
        };
        let message =
            SequencingMessage::<TYPES, I>(Right(CommitteeConsensusMessage::DAProposal(Proposal {
                data,
                signature,
            })));
        // Brodcast DA proposal
        if let Err(e) = self.api.send_da_broadcast(message.clone()).await {
            consensus.metrics.failed_to_send_messages.add(1);
            warn!(?message, ?e, "Could not broadcast leader proposal");
        } else {
            consensus.metrics.outgoing_broadcast_messages.add(1);
        }

        // Drop the lock on the consensus.
        drop(consensus);

        // Wait for DA votes or Timeout
        if let Some(cert) = self
            .wait_for_votes(
                self.cur_view,
                self.committee_exchange.success_threshold(),
                block_commitment,
            )
            .await
        {
            return Some((cert, block, parent_leaf));
        }
        None
    }
}

/// Implemenation of the consensus leader for a DA/Sequencing consensus.  Handles sending out a proposal to the entire network
/// For now this step happens after the `DALeader` completes it's proposal and collects enough votes.
pub struct ConsensusLeader<
    A: SequencingConsensusApi<TYPES, SequencingLeaf<TYPES>, I>,
    TYPES: NodeType<ConsensusType = SequencingConsensus>,
    I: NodeImplementation<
        TYPES,
        Leaf = SequencingLeaf<TYPES>,
        ConsensusMessage = SequencingMessage<TYPES, I>,
    >,
> where
    I::Exchanges: SequencingExchangesType<TYPES, Message<TYPES, I>>,
{
    /// id of node
    pub id: u64,
    /// Reference to consensus. Leader will require a read lock on this.
    pub consensus: Arc<RwLock<Consensus<TYPES, SequencingLeaf<TYPES>>>>,
    /// The `high_qc` per spec
    pub high_qc: QuorumCertificate<TYPES, SequencingLeaf<TYPES>>,
    /// The view number we're running on
    pub cur_view: TYPES::Time,
    /// The Certificate generated for the transactions commited to in the proposal the leader will build
    pub cert: DACertificate<TYPES>,
    /// The block corresponding to the DA cert
    pub block: TYPES::BlockType,
    /// Leaf this proposal will chain from
    pub parent: SequencingLeaf<TYPES>,
    /// Limited access to the consensus protocol
    pub api: A,

    /// the quorum exchange
    pub quorum_exchange: Arc<SequencingQuorumEx<TYPES, I>>,

    /// needed to tyep check
    pub _pd: PhantomData<I>,
}
impl<
        A: SequencingConsensusApi<TYPES, SequencingLeaf<TYPES>, I>,
        TYPES: NodeType<ConsensusType = SequencingConsensus>,
        I: NodeImplementation<
            TYPES,
            Leaf = SequencingLeaf<TYPES>,
            ConsensusMessage = SequencingMessage<TYPES, I>,
        >,
    > ConsensusLeader<A, TYPES, I>
where
    I::Exchanges: SequencingExchangesType<TYPES, Message<TYPES, I>>,
    SequencingQuorumEx<TYPES, I>: ConsensusExchange<
        TYPES,
        Message<TYPES, I>,
        Proposal = QuorumProposal<TYPES, SequencingLeaf<TYPES>>,
    >,
{
    /// Run one view of the DA leader task
    #[instrument(skip(self), fields(id = self.id, view = *self.cur_view), name = "Sequencing DALeader Task", level = "error")]
    pub async fn run_view(self) -> QuorumCertificate<TYPES, SequencingLeaf<TYPES>> {
        let block_commitment = self.block.commit();
        let leaf = SequencingLeaf {
            view_number: self.cur_view,
            height: self.parent.height + 1,
            justify_qc: self.high_qc.clone(),
            parent_commitment: self.parent.commit(),
            // Use the block commitment rather than the block, so that the replica can construct
            // the same leaf with the commitment.
            deltas: Right(block_commitment),
            rejected: vec![],
            timestamp: time::OffsetDateTime::now_utc().unix_timestamp_nanos(),
            proposer_id: self.api.public_key().to_bytes(),
        };
        let signature = self
            .quorum_exchange
            .sign_validating_or_commitment_proposal::<I>(&leaf.commit());
        // TODO: DA cert is sent as part of the proposal here, we should split this out so we don't have to wait for it.
        let proposal = QuorumProposal {
            block_commitment,
            view_number: leaf.view_number,
            height: leaf.height,
            justify_qc: self.high_qc.clone(),
            dac: Some(self.cert),
            proposer_id: leaf.proposer_id,
        };

        let message =
            SequencingMessage::<TYPES, I>(Left(GeneralConsensusMessage::Proposal(Proposal {
                data: proposal,
                signature,
            })));
        if let Err(e) = self
            .api
            .send_broadcast_message::<QuorumProposalType<TYPES, I>, QuorumVoteType<TYPES, I>>(
                message.clone(),
            )
            .await
        {
            warn!(?message, ?e, "Could not broadcast leader proposal");
        }
        self.high_qc
    }
}

/// Implenting the next leader.  Collect votes on the previous leaders proposal and return the QC
pub struct ConsensusNextLeader<
    A: SequencingConsensusApi<TYPES, SequencingLeaf<TYPES>, I>,
    TYPES: NodeType<ConsensusType = SequencingConsensus>,
    I: NodeImplementation<
        TYPES,
        Leaf = SequencingLeaf<TYPES>,
        ConsensusMessage = SequencingMessage<TYPES, I>,
    >,
> where
    I::Exchanges: SequencingExchangesType<TYPES, Message<TYPES, I>>,
{
    /// id of node
    pub id: u64,
    /// Reference to consensus. Leader will require a read lock on this.
    pub consensus: Arc<RwLock<Consensus<TYPES, SequencingLeaf<TYPES>>>>,
    /// The view number we're running on
    pub cur_view: TYPES::Time,
    /// Limited access to the consensus protocol
    pub api: A,
    /// generic_qc before starting this
    pub generic_qc: QuorumCertificate<TYPES, SequencingLeaf<TYPES>>,
    /// channel through which the leader collects votes
    #[allow(clippy::type_complexity)]
    pub vote_collection_chan: Arc<Mutex<UnboundedReceiver<ProcessedSequencingMessage<TYPES, I>>>>,

    /// the quorum exchnage
    pub quorum_exchange: Arc<SequencingQuorumEx<TYPES, I>>,

    /// needed to type check
    pub _pd: PhantomData<I>,
}

impl<
        A: SequencingConsensusApi<TYPES, SequencingLeaf<TYPES>, I>,
        TYPES: NodeType<ConsensusType = SequencingConsensus>,
        I: NodeImplementation<
            TYPES,
            Leaf = SequencingLeaf<TYPES>,
            ConsensusMessage = SequencingMessage<TYPES, I>,
        >,
    > ConsensusNextLeader<A, TYPES, I>
where
    I::Exchanges: SequencingExchangesType<TYPES, Message<TYPES, I>>,
    SequencingQuorumEx<TYPES, I>: ConsensusExchange<
        TYPES,
        Message<TYPES, I>,
        Certificate = QuorumCertificate<TYPES, SequencingLeaf<TYPES>>,
        Commitment = SequencingLeaf<TYPES>,
    >,
{
    /// Run one view of the next leader, collect votes and build a QC for the last views `QuorumProposal`
    /// # Panics
    /// While we are unwrapping, this function can logically never panic
    /// unless there is a bug in std
    pub async fn run_view(self) -> QuorumCertificate<TYPES, SequencingLeaf<TYPES>> {
        let mut qcs = HashSet::<QuorumCertificate<TYPES, SequencingLeaf<TYPES>>>::new();
        qcs.insert(self.generic_qc.clone());

        let mut accumulator = VoteAccumulator {
            total_vote_outcomes: HashMap::new(),
            yes_vote_outcomes: HashMap::new(),
            no_vote_outcomes: HashMap::new(),
            viewsync_precommit_vote_outcomes: HashMap::new(),
            success_threshold: self.quorum_exchange.success_threshold(),
            failure_threshold: self.quorum_exchange.failure_threshold(),
        };

        let lock = self.vote_collection_chan.lock().await;
        while let Ok(msg) = lock.recv().await {
            // If the message is for a different view number, skip it.
            if Into::<SequencingMessage<_, _>>::into(msg.clone()).view_number() != self.cur_view {
                continue;
            }
            match msg {
                Left(general_message) => match general_message {
                    ProcessedGeneralConsensusMessage::Vote(vote_message, sender) => {
                        match vote_message {
                            QuorumVote::Yes(vote) => {
                                if vote.signature.0
                                    != <TYPES::SignatureKey as SignatureKey>::to_bytes(&sender)
                                {
                                    continue;
                                }

                                match self.quorum_exchange.accumulate_vote(
                                    &vote.signature.0,
                                    &vote.signature.1,
                                    vote.leaf_commitment,
                                    vote.vote_data,
                                    vote.vote_token.clone(),
                                    self.cur_view,
                                    accumulator,
                                    None,
                                ) {
                                    Either::Left(acc) => {
                                        accumulator = acc;
                                    }
                                    Either::Right(qc) => {
                                        match qc.clone().signatures {
                                            YesNoSignature::Yes(map) => info!(
                                                "Number of qurorum signatures in this QC: {}",
                                                map.len()
                                            ),
                                            _ => unimplemented!(),
                                        };
                                        return qc;
                                    }
                                }
                            }
                            QuorumVote::Timeout(vote) => {
                                qcs.insert(vote.justify_qc);
                            }
                            QuorumVote::No(_) => {
                                warn!("The next leader has received an unexpected vote!");
                            }
                        }
                    }
                    ProcessedGeneralConsensusMessage::InternalTrigger(trigger) => match trigger {
                        InternalTrigger::Timeout(_) => {
                            self.api.send_next_leader_timeout(self.cur_view).await;
                            break;
                        }
                    },
                    ProcessedGeneralConsensusMessage::Proposal(_p, _sender) => {
                        warn!("The next leader has received an unexpected proposal!");
                    }
                    ProcessedGeneralConsensusMessage::ViewSyncCertificate(_) => todo!(),
                    ProcessedGeneralConsensusMessage::ViewSyncVote(_) => todo!(),
                },
                Right(committee_message) => match committee_message {
                    ProcessedCommitteeConsensusMessage::DAProposal(_p, _sender) => {
                        warn!("The next leader has received an unexpected proposal!");
                    }
                    ProcessedCommitteeConsensusMessage::DAVote(_, _sender) => {
                        warn!("The next leader has received an unexpected DA vote!");
                    }
                    ProcessedCommitteeConsensusMessage::DACertificate(_, _) => {
                        continue;
                    }
                },
            }
        }
        qcs.into_iter().max_by_key(|qc| qc.view_number).unwrap()
    }
}<|MERGE_RESOLUTION|>--- conflicted
+++ resolved
@@ -22,13 +22,8 @@
 };
 use hotshot_types::traits::state::State;
 use hotshot_types::{
-<<<<<<< HEAD
-    certificate::{DACertificate, QuorumCertificate},
+    certificate::{DACertificate, QuorumCertificate, YesNoSignature},
     data::{DAProposal, SequencingLeaf},
-=======
-    certificate::{DACertificate, QuorumCertificate, YesNoSignature},
-    data::{DAProposal, QuorumProposal, SequencingLeaf},
->>>>>>> bced80a5
     message::{
         CommitteeConsensusMessage, ConsensusMessageType, GeneralConsensusMessage, InternalTrigger,
         ProcessedCommitteeConsensusMessage, ProcessedGeneralConsensusMessage,
