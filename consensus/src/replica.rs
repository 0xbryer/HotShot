--- conflicted
+++ resolved
@@ -77,26 +77,14 @@
         >,
     > Replica<A, TYPES, I>
 where
-<<<<<<< HEAD
     I::Exchanges: ValidatingExchangesType<TYPES, Message<TYPES, I>>,
     ValidatingQuorumEx<TYPES, I>: ConsensusExchange<
         TYPES,
-        ValidatingLeaf<TYPES>,
         Message<TYPES, I>,
         Proposal = ValidatingProposal<TYPES, ValidatingLeaf<TYPES>>,
         Certificate = QuorumCertificate<TYPES, ValidatingLeaf<TYPES>>,
         Commitment = ValidatingLeaf<TYPES>,
     >,
-=======
-    I::QuorumExchange: ConsensusExchange<
-            TYPES,
-            Message<TYPES, I>,
-            Proposal = ValidatingProposal<TYPES, I::Leaf>,
-            Vote = QuorumVote<TYPES, I::Leaf>,
-            Certificate = QuorumCertificate<TYPES, I::Leaf>,
-            Commitment = ValidatingLeaf<TYPES>,
-        > + QuorumExchangeType<TYPES, I::Leaf, Message<TYPES, I>>,
->>>>>>> 82cf03cc
 {
     /// portion of the replica task that spins until a valid QC can be signed or
     /// timeout is hit.
@@ -311,20 +299,10 @@
                                         );
                                     }
                                     Ok(Some(vote_token)) => {
-<<<<<<< HEAD
-                                        let timed_out_msg = GeneralConsensusMessage::Vote(
-                                            QuorumVote::Timeout(TimeoutVote {
-                                                justify_qc: self.high_qc.clone(),
-                                                signature,
-                                                current_view: self.cur_view,
-                                                vote_token,
-                                            }),
-=======
                                         let timeout_msg = self.exchange.create_timeout_message(
                                             self.high_qc.clone(),
                                             self.cur_view,
                                             vote_token,
->>>>>>> 82cf03cc
                                         );
                                         warn!(
                                             "Timed out! Sending timeout to next leader {:?}",
@@ -334,7 +312,6 @@
                                         // send timedout message to the next leader
                                         if let Err(e) = self
                                             .api
-<<<<<<< HEAD
                                             .send_direct_message::<QuorumProposalType<
                                                 TYPES,
                                                 I,
@@ -342,9 +319,6 @@
                                                 next_leader.clone(),
                                                 ValidatingMessage(timed_out_msg),
                                             )
-=======
-                                            .send_direct_message::<QuorumProposal<TYPES, I>, QuorumVote<TYPES, ValidatingLeaf<TYPES>>>(next_leader.clone(), timeout_msg)
->>>>>>> 82cf03cc
                                             .await
                                         {
                                             consensus.metrics.failed_to_send_messages.add(1);
