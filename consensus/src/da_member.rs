//! Contains the [`DAMember`] struct used for the committee member step in the consensus algorithm
//! with DA committee, i.e. in the sequencing consensus.

use crate::{
    utils::{View, ViewInner},
    Consensus, ConsensusApi,
};
use async_compatibility_layer::channel::UnboundedReceiver;
use async_lock::{Mutex, RwLock, RwLockUpgradableReadGuard};
use commit::Committable;
use either::Left;
use hotshot_types::{
    certificate::QuorumCertificate,
    data::{DAProposal, SequencingLeaf},
    message::{ConsensusMessage, DAVote, ProcessedConsensusMessage},
    traits::{
        election::{Election, SignedCertificate},
        node_implementation::NodeType,
        signature_key::SignatureKey,
    },
};
use std::sync::Arc;
use tracing::{error, info, instrument, warn};

/// This view's DA committee member.
#[derive(Debug, Clone)]
pub struct DAMember<
<<<<<<< HEAD
    A: ConsensusApi<TYPES, SequencingLeaf<TYPES>, DAProposal<TYPES>>,
=======
    A: ConsensusApi<
        TYPES,
        SequencingLeaf<TYPES>,
        DAProposal<TYPES, ELECTION>,
        DAVote<TYPES, SequencingLeaf<TYPES>>,
    >,
>>>>>>> 70f08777
    TYPES: NodeType,
> {
    /// ID of node.
    pub id: u64,
    /// Reference to consensus. DA committee member will require a write lock on this.
    pub consensus: Arc<RwLock<Consensus<TYPES, SequencingLeaf<TYPES>>>>,
    /// Channel for accepting leader proposals and timeouts messages.
    #[allow(clippy::type_complexity)]
    pub proposal_collection_chan: Arc<
        Mutex<
            UnboundedReceiver<
<<<<<<< HEAD
                ProcessedConsensusMessage<TYPES, SequencingLeaf<TYPES>, DAProposal<TYPES>>,
=======
                ProcessedConsensusMessage<
                    TYPES,
                    DAProposal<TYPES, ELECTION>,
                    DAVote<TYPES, SequencingLeaf<TYPES>>,
                >,
>>>>>>> 70f08777
            >,
        >,
    >,
    /// View number this view is executing in.
    pub cur_view: TYPES::Time,
    /// The High QC.
    pub high_qc: QuorumCertificate<TYPES, SequencingLeaf<TYPES>>,
    /// HotShot consensus API.
    pub api: A,
}

<<<<<<< HEAD
impl<A: ConsensusApi<TYPES, SequencingLeaf<TYPES>, DAProposal<TYPES>>, TYPES: NodeType>
    DAMember<A, TYPES>
=======
impl<
        A: ConsensusApi<
            TYPES,
            SequencingLeaf<TYPES>,
            DAProposal<TYPES, ELECTION>,
            DAVote<TYPES, SequencingLeaf<TYPES>>,
        >,
        TYPES: NodeType,
        ELECTION: Election<
            TYPES,
            LeafType = SequencingLeaf<TYPES>,
            QuorumCertificate = QuorumCertificate<TYPES, SequencingLeaf<TYPES>>,
        >,
    > DAMember<A, TYPES, ELECTION>
>>>>>>> 70f08777
{
    /// Returns the parent leaf of the proposal we are voting on
    async fn parent_leaf(&self) -> Option<SequencingLeaf<TYPES>> {
        let parent_view_number = &self.high_qc.view_number();
        let consensus = self.consensus.read().await;
        let parent_leaf = if let Some(parent_view) = consensus.state_map.get(parent_view_number) {
            match &parent_view.view_inner {
                ViewInner::Leaf { leaf } => {
                    if let Some(leaf) = consensus.saved_leaves.get(leaf) {
                        leaf
                    } else {
                        warn!("Failed to find high QC parent.");
                        return None;
                    }
                }
                ViewInner::Failed => {
                    warn!("Parent of high QC points to a failed QC");
                    return None;
                }
            }
        } else {
            warn!("Couldn't find high QC parent in state map.");
            return None;
        };
        Some(parent_leaf.clone())
    }

    /// DA committee member task that spins until a valid DA proposal can be signed or timeout is
    /// hit.
    #[instrument(skip_all, fields(id = self.id, view = *self.cur_view), name = "DA Member Task", level = "error")]
    #[allow(clippy::type_complexity)]
    async fn find_valid_msg<'a>(
        &self,
        view_leader_key: TYPES::SignatureKey,
    ) -> Option<SequencingLeaf<TYPES>> {
        let lock = self.proposal_collection_chan.lock().await;
        let leaf = loop {
            let msg = lock.recv().await;
            info!("recv-ed message {:?}", msg.clone());
            if let Ok(msg) = msg {
                // If the message is for a different view number, skip it.
                if Into::<ConsensusMessage<_, _, _>>::into(msg.clone()).view_number()
                    != self.cur_view
                {
                    continue;
                }
                match msg {
                    ProcessedConsensusMessage::Proposal(p, sender) => {
                        if view_leader_key != sender {
                            continue;
                        }
                        let parent = self.parent_leaf().await?;
                        let leaf = SequencingLeaf {
                            view_number: self.cur_view,
                            height: parent.height + 1,
                            justify_qc: self.high_qc.clone(),
                            parent_commitment: parent.commit(),
                            deltas: Left(p.data.deltas.clone()),
                            rejected: Vec::new(),
                            timestamp: time::OffsetDateTime::now_utc().unix_timestamp_nanos(),
                            proposer_id: sender.to_bytes(),
                        };

                        let block_commitment = p.data.deltas.commit();
                        if !view_leader_key.validate(&p.signature, block_commitment.as_ref()) {
                            warn!(?p.signature, "Could not verify proposal.");
                            continue;
                        }

                        let vote_token = self.api.make_vote_token(self.cur_view);
                        match vote_token {
                            Err(e) => {
                                error!(
                                    "Failed to generate vote token for {:?} {:?}",
                                    self.cur_view, e
                                );
                            }
                            Ok(None) => {
                                info!("We were not chosen for DA committee on {:?}", self.cur_view);
                            }
                            Ok(Some(vote_token)) => {
                                info!("We were chosen for DA committee on {:?}", self.cur_view);

                                // Generate and send vote
                                let message = self.api.create_da_message(
                                    self.high_qc.commit(),
                                    block_commitment,
                                    self.cur_view,
                                    vote_token,
                                );

                                info!("Sending vote to the leader {:?}", message);

                                let consensus = self.consensus.read().await;
                                if self.api.send_direct_message(sender, message).await.is_err() {
                                    consensus.metrics.failed_to_send_messages.add(1);
                                    warn!("Failed to send vote to the leader");
                                } else {
                                    consensus.metrics.outgoing_direct_messages.add(1);
                                }
                            }
                        }
                        break leaf;
                    }
                    ProcessedConsensusMessage::InternalTrigger(_trigger) => {
                        warn!("DA committee member receieved an internal trigger message. This is not what the member expects. Skipping.");
                        continue;
                    }
                    ProcessedConsensusMessage::Vote(_, _) => {
                        // Should only be for DA leader, never member.
                        warn!("DA committee member receieved a vote message. This is not what the member expects. Skipping.");
                        continue;
                    }
                }
            }
            // fall through logic if we did not receive successfully from channel
            warn!("DA committee member did not receive successfully from channel.");
            return None;
        };
        Some(leaf)
    }

    /// Run one view of DA committee member.
    #[instrument(skip(self), fields(id = self.id, view = *self.cur_view), name = "DA Member Task", level = "error")]
    pub async fn run_view(self) -> QuorumCertificate<TYPES, SequencingLeaf<TYPES>> {
        info!("DA Committee Member task started!");
        let view_leader_key = self.api.get_leader(self.cur_view).await;

        let maybe_leaf = self.find_valid_msg(view_leader_key).await;

        let Some(leaf) = maybe_leaf else {
            // We either timed out or for some reason could not accept a proposal.
            return self.high_qc;
        };

        // Update state map and leaves.
        let consensus = self.consensus.upgradable_read().await;
        let mut consensus = RwLockUpgradableReadGuard::upgrade(consensus).await;
        consensus.state_map.insert(
            self.cur_view,
            View {
                view_inner: ViewInner::Leaf {
                    leaf: leaf.commit(),
                },
            },
        );
        consensus.saved_leaves.insert(leaf.commit(), leaf.clone());

        // We're only storing the last QC. We could store more but we're realistically only going to retrieve the last one.
        if let Err(e) = self.api.store_leaf(self.cur_view, leaf).await {
            error!("Could not insert new anchor into the storage API: {:?}", e);
        }
        self.high_qc
    }
}<|MERGE_RESOLUTION|>--- conflicted
+++ resolved
@@ -25,16 +25,12 @@
 /// This view's DA committee member.
 #[derive(Debug, Clone)]
 pub struct DAMember<
-<<<<<<< HEAD
-    A: ConsensusApi<TYPES, SequencingLeaf<TYPES>, DAProposal<TYPES>>,
-=======
     A: ConsensusApi<
         TYPES,
         SequencingLeaf<TYPES>,
-        DAProposal<TYPES, ELECTION>,
+        DAProposal<TYPES>,
         DAVote<TYPES, SequencingLeaf<TYPES>>,
     >,
->>>>>>> 70f08777
     TYPES: NodeType,
 > {
     /// ID of node.
@@ -46,15 +42,11 @@
     pub proposal_collection_chan: Arc<
         Mutex<
             UnboundedReceiver<
-<<<<<<< HEAD
-                ProcessedConsensusMessage<TYPES, SequencingLeaf<TYPES>, DAProposal<TYPES>>,
-=======
                 ProcessedConsensusMessage<
                     TYPES,
-                    DAProposal<TYPES, ELECTION>,
+                    DAProposal<TYPES>,
                     DAVote<TYPES, SequencingLeaf<TYPES>>,
                 >,
->>>>>>> 70f08777
             >,
         >,
     >,
@@ -66,25 +58,15 @@
     pub api: A,
 }
 
-<<<<<<< HEAD
-impl<A: ConsensusApi<TYPES, SequencingLeaf<TYPES>, DAProposal<TYPES>>, TYPES: NodeType>
-    DAMember<A, TYPES>
-=======
 impl<
         A: ConsensusApi<
             TYPES,
             SequencingLeaf<TYPES>,
-            DAProposal<TYPES, ELECTION>,
+            DAProposal<TYPES>,
             DAVote<TYPES, SequencingLeaf<TYPES>>,
         >,
         TYPES: NodeType,
-        ELECTION: Election<
-            TYPES,
-            LeafType = SequencingLeaf<TYPES>,
-            QuorumCertificate = QuorumCertificate<TYPES, SequencingLeaf<TYPES>>,
-        >,
-    > DAMember<A, TYPES, ELECTION>
->>>>>>> 70f08777
+    > DAMember<A, TYPES>
 {
     /// Returns the parent leaf of the proposal we are voting on
     async fn parent_leaf(&self) -> Option<SequencingLeaf<TYPES>> {
