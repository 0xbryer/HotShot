--- conflicted
+++ resolved
@@ -1,9 +1,5 @@
-<<<<<<< HEAD
-use crate::infra::Libp2pClientConfig;
+use crate::infra::Libp2pRun;
 use hotshot::traits::implementations::MemoryStorage;
-=======
-use crate::infra::Libp2pRun;
->>>>>>> 127acd54
 use hotshot::{
     demos::vdemo::{VDemoNode, VDemoTypes},
     traits::{
@@ -32,9 +28,7 @@
 
 pub type ThisProposal = ValidatingProposal<VDemoTypes, ThisLeaf>;
 pub type ThisVote = QuorumVote<VDemoTypes, ThisLeaf>;
-<<<<<<< HEAD
 pub type ThisNode = NodeImpl;
-pub type ThisConfig = Libp2pClientConfig<VDemoTypes, ThisNode, ThisMembership>;
 
 impl NodeImplementation<VDemoTypes> for NodeImpl {
     type Storage = MemoryStorage<VDemoTypes, Self::Leaf>;
@@ -49,7 +43,4 @@
     >;
     type CommitteeExchange = Self::QuorumExchange;
 }
-=======
-pub type ThisNode = VDemoNode<ThisNetwork, ThisMembership>;
-pub type ThisRun = Libp2pRun<VDemoTypes, ThisMembership>;
->>>>>>> 127acd54
+pub type ThisRun = Libp2pRun<VDemoTypes, ThisMembership>;