--- conflicted
+++ resolved
@@ -381,15 +381,7 @@
                             error!("Error in consensus: {:?}", error);
                             // TODO what to do here
                         }
-<<<<<<< HEAD
-                        EventType::Decide {
-                            leaf_chain,
-                            qc,
-                            num_block,
-                        } => {
-=======
                         EventType::Decide { leaf_chain, qc, block_size } => {
->>>>>>> 96eec095
                             // this might be a obob
                             if let Some(leaf) = leaf_chain.get(0) {
                                 error!("Decide event for leaf: {}", *leaf.view_number);
@@ -400,14 +392,8 @@
                                 }
                             }
 
-<<<<<<< HEAD
-                            if num_block.is_some() {
-                                total_transactions += num_block.unwrap();
-=======
                             if block_size.is_some() {
                                 total_transactions += block_size.unwrap();
-                                
->>>>>>> 96eec095
                             }
 
                             num_successful_commits += leaf_chain.len();
